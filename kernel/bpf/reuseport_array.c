--- conflicted
+++ resolved
@@ -24,11 +24,7 @@
 	struct sock __rcu **socks;
 
 	write_lock_bh(&sk->sk_callback_lock);
-<<<<<<< HEAD
-	socks = __rcu_dereference_sk_user_data_with_flags(sk, SK_USER_DATA_BPF);
-=======
 	socks = __locked_read_sk_user_data_with_flags(sk, SK_USER_DATA_BPF);
->>>>>>> 0db78532
 	if (socks) {
 		WRITE_ONCE(sk->sk_user_data, NULL);
 		/*
