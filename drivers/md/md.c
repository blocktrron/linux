// SPDX-License-Identifier: GPL-2.0-or-later
/*
   md.c : Multiple Devices driver for Linux
     Copyright (C) 1998, 1999, 2000 Ingo Molnar

     completely rewritten, based on the MD driver code from Marc Zyngier

   Changes:

   - RAID-1/RAID-5 extensions by Miguel de Icaza, Gadi Oxman, Ingo Molnar
   - RAID-6 extensions by H. Peter Anvin <hpa@zytor.com>
   - boot support for linear and striped mode by Harald Hoyer <HarryH@Royal.Net>
   - kerneld support by Boris Tobotras <boris@xtalk.msk.su>
   - kmod support by: Cyrus Durgin
   - RAID0 bugfixes: Mark Anthony Lisher <markal@iname.com>
   - Devfs support by Richard Gooch <rgooch@atnf.csiro.au>

   - lots of fixes and improvements to the RAID1/RAID5 and generic
     RAID code (such as request based resynchronization):

     Neil Brown <neilb@cse.unsw.edu.au>.

   - persistent bitmap code
     Copyright (C) 2003-2004, Paul Clements, SteelEye Technology, Inc.


   Errors, Warnings, etc.
   Please use:
     pr_crit() for error conditions that risk data loss
     pr_err() for error conditions that are unexpected, like an IO error
         or internal inconsistency
     pr_warn() for error conditions that could have been predicated, like
         adding a device to an array when it has incompatible metadata
     pr_info() for every interesting, very rare events, like an array starting
         or stopping, or resync starting or stopping
     pr_debug() for everything else.

*/

#include <linux/sched/signal.h>
#include <linux/kthread.h>
#include <linux/blkdev.h>
#include <linux/badblocks.h>
#include <linux/sysctl.h>
#include <linux/seq_file.h>
#include <linux/fs.h>
#include <linux/poll.h>
#include <linux/ctype.h>
#include <linux/string.h>
#include <linux/hdreg.h>
#include <linux/proc_fs.h>
#include <linux/random.h>
#include <linux/module.h>
#include <linux/reboot.h>
#include <linux/file.h>
#include <linux/compat.h>
#include <linux/delay.h>
#include <linux/raid/md_p.h>
#include <linux/raid/md_u.h>
#include <linux/slab.h>
#include <linux/percpu-refcount.h>

#include <trace/events/block.h>
#include "md.h"
#include "md-bitmap.h"
#include "md-cluster.h"

#ifndef MODULE
static void autostart_arrays(int part);
#endif

/* pers_list is a list of registered personalities protected
 * by pers_lock.
 * pers_lock does extra service to protect accesses to
 * mddev->thread when the mutex cannot be held.
 */
static LIST_HEAD(pers_list);
static DEFINE_SPINLOCK(pers_lock);

static struct kobj_type md_ktype;

struct md_cluster_operations *md_cluster_ops;
EXPORT_SYMBOL(md_cluster_ops);
static struct module *md_cluster_mod;

static DECLARE_WAIT_QUEUE_HEAD(resync_wait);
static struct workqueue_struct *md_wq;
static struct workqueue_struct *md_misc_wq;

static int remove_and_add_spares(struct mddev *mddev,
				 struct md_rdev *this);
static void mddev_detach(struct mddev *mddev);

/*
 * Default number of read corrections we'll attempt on an rdev
 * before ejecting it from the array. We divide the read error
 * count by 2 for every hour elapsed between read errors.
 */
#define MD_DEFAULT_MAX_CORRECTED_READ_ERRORS 20
/*
 * Current RAID-1,4,5 parallel reconstruction 'guaranteed speed limit'
 * is 1000 KB/sec, so the extra system load does not show up that much.
 * Increase it if you want to have more _guaranteed_ speed. Note that
 * the RAID driver will use the maximum available bandwidth if the IO
 * subsystem is idle. There is also an 'absolute maximum' reconstruction
 * speed limit - in case reconstruction slows down your system despite
 * idle IO detection.
 *
 * you can change it via /proc/sys/dev/raid/speed_limit_min and _max.
 * or /sys/block/mdX/md/sync_speed_{min,max}
 */

static int sysctl_speed_limit_min = 1000;
static int sysctl_speed_limit_max = 200000;
static inline int speed_min(struct mddev *mddev)
{
	return mddev->sync_speed_min ?
		mddev->sync_speed_min : sysctl_speed_limit_min;
}

static inline int speed_max(struct mddev *mddev)
{
	return mddev->sync_speed_max ?
		mddev->sync_speed_max : sysctl_speed_limit_max;
}

static struct ctl_table_header *raid_table_header;

static struct ctl_table raid_table[] = {
	{
		.procname	= "speed_limit_min",
		.data		= &sysctl_speed_limit_min,
		.maxlen		= sizeof(int),
		.mode		= S_IRUGO|S_IWUSR,
		.proc_handler	= proc_dointvec,
	},
	{
		.procname	= "speed_limit_max",
		.data		= &sysctl_speed_limit_max,
		.maxlen		= sizeof(int),
		.mode		= S_IRUGO|S_IWUSR,
		.proc_handler	= proc_dointvec,
	},
	{ }
};

static struct ctl_table raid_dir_table[] = {
	{
		.procname	= "raid",
		.maxlen		= 0,
		.mode		= S_IRUGO|S_IXUGO,
		.child		= raid_table,
	},
	{ }
};

static struct ctl_table raid_root_table[] = {
	{
		.procname	= "dev",
		.maxlen		= 0,
		.mode		= 0555,
		.child		= raid_dir_table,
	},
	{  }
};

static const struct block_device_operations md_fops;

static int start_readonly;

/*
 * The original mechanism for creating an md device is to create
 * a device node in /dev and to open it.  This causes races with device-close.
 * The preferred method is to write to the "new_array" module parameter.
 * This can avoid races.
 * Setting create_on_open to false disables the original mechanism
 * so all the races disappear.
 */
static bool create_on_open = true;

struct bio *bio_alloc_mddev(gfp_t gfp_mask, int nr_iovecs,
			    struct mddev *mddev)
{
	if (!mddev || !bioset_initialized(&mddev->bio_set))
		return bio_alloc(gfp_mask, nr_iovecs);

	return bio_alloc_bioset(gfp_mask, nr_iovecs, &mddev->bio_set);
}
EXPORT_SYMBOL_GPL(bio_alloc_mddev);

static struct bio *md_bio_alloc_sync(struct mddev *mddev)
{
	if (!mddev || !bioset_initialized(&mddev->sync_set))
		return bio_alloc(GFP_NOIO, 1);

	return bio_alloc_bioset(GFP_NOIO, 1, &mddev->sync_set);
}

/*
 * We have a system wide 'event count' that is incremented
 * on any 'interesting' event, and readers of /proc/mdstat
 * can use 'poll' or 'select' to find out when the event
 * count increases.
 *
 * Events are:
 *  start array, stop array, error, add device, remove device,
 *  start build, activate spare
 */
static DECLARE_WAIT_QUEUE_HEAD(md_event_waiters);
static atomic_t md_event_count;
void md_new_event(struct mddev *mddev)
{
	atomic_inc(&md_event_count);
	wake_up(&md_event_waiters);
}
EXPORT_SYMBOL_GPL(md_new_event);

/*
 * Enables to iterate over all existing md arrays
 * all_mddevs_lock protects this list.
 */
static LIST_HEAD(all_mddevs);
static DEFINE_SPINLOCK(all_mddevs_lock);

/*
 * iterates through all used mddevs in the system.
 * We take care to grab the all_mddevs_lock whenever navigating
 * the list, and to always hold a refcount when unlocked.
 * Any code which breaks out of this loop while own
 * a reference to the current mddev and must mddev_put it.
 */
#define for_each_mddev(_mddev,_tmp)					\
									\
	for (({ spin_lock(&all_mddevs_lock);				\
		_tmp = all_mddevs.next;					\
		_mddev = NULL;});					\
	     ({ if (_tmp != &all_mddevs)				\
			mddev_get(list_entry(_tmp, struct mddev, all_mddevs));\
		spin_unlock(&all_mddevs_lock);				\
		if (_mddev) mddev_put(_mddev);				\
		_mddev = list_entry(_tmp, struct mddev, all_mddevs);	\
		_tmp != &all_mddevs;});					\
	     ({ spin_lock(&all_mddevs_lock);				\
		_tmp = _tmp->next;})					\
		)

/* Rather than calling directly into the personality make_request function,
 * IO requests come here first so that we can check if the device is
 * being suspended pending a reconfiguration.
 * We hold a refcount over the call to ->make_request.  By the time that
 * call has finished, the bio has been linked into some internal structure
 * and so is visible to ->quiesce(), so we don't need the refcount any more.
 */
static bool is_suspended(struct mddev *mddev, struct bio *bio)
{
	if (mddev->suspended)
		return true;
	if (bio_data_dir(bio) != WRITE)
		return false;
	if (mddev->suspend_lo >= mddev->suspend_hi)
		return false;
	if (bio->bi_iter.bi_sector >= mddev->suspend_hi)
		return false;
	if (bio_end_sector(bio) < mddev->suspend_lo)
		return false;
	return true;
}

void md_handle_request(struct mddev *mddev, struct bio *bio)
{
check_suspended:
	rcu_read_lock();
	if (is_suspended(mddev, bio)) {
		DEFINE_WAIT(__wait);
		for (;;) {
			prepare_to_wait(&mddev->sb_wait, &__wait,
					TASK_UNINTERRUPTIBLE);
			if (!is_suspended(mddev, bio))
				break;
			rcu_read_unlock();
			schedule();
			rcu_read_lock();
		}
		finish_wait(&mddev->sb_wait, &__wait);
	}
	atomic_inc(&mddev->active_io);
	rcu_read_unlock();

	if (!mddev->pers->make_request(mddev, bio)) {
		atomic_dec(&mddev->active_io);
		wake_up(&mddev->sb_wait);
		goto check_suspended;
	}

	if (atomic_dec_and_test(&mddev->active_io) && mddev->suspended)
		wake_up(&mddev->sb_wait);
}
EXPORT_SYMBOL(md_handle_request);

static blk_qc_t md_make_request(struct request_queue *q, struct bio *bio)
{
	const int rw = bio_data_dir(bio);
	const int sgrp = op_stat_group(bio_op(bio));
	struct mddev *mddev = q->queuedata;
	unsigned int sectors;

	blk_queue_split(q, &bio);

	if (mddev == NULL || mddev->pers == NULL) {
		bio_io_error(bio);
		return BLK_QC_T_NONE;
	}
	if (mddev->ro == 1 && unlikely(rw == WRITE)) {
		if (bio_sectors(bio) != 0)
			bio->bi_status = BLK_STS_IOERR;
		bio_endio(bio);
		return BLK_QC_T_NONE;
	}

	/*
	 * save the sectors now since our bio can
	 * go away inside make_request
	 */
	sectors = bio_sectors(bio);
	/* bio could be mergeable after passing to underlayer */
	bio->bi_opf &= ~REQ_NOMERGE;

	md_handle_request(mddev, bio);

	part_stat_lock();
	part_stat_inc(&mddev->gendisk->part0, ios[sgrp]);
	part_stat_add(&mddev->gendisk->part0, sectors[sgrp], sectors);
	part_stat_unlock();

	return BLK_QC_T_NONE;
}

/* mddev_suspend makes sure no new requests are submitted
 * to the device, and that any requests that have been submitted
 * are completely handled.
 * Once mddev_detach() is called and completes, the module will be
 * completely unused.
 */
void mddev_suspend(struct mddev *mddev)
{
	WARN_ON_ONCE(mddev->thread && current == mddev->thread->tsk);
	lockdep_assert_held(&mddev->reconfig_mutex);
	if (mddev->suspended++)
		return;
	synchronize_rcu();
	wake_up(&mddev->sb_wait);
	set_bit(MD_ALLOW_SB_UPDATE, &mddev->flags);
	smp_mb__after_atomic();
	wait_event(mddev->sb_wait, atomic_read(&mddev->active_io) == 0);
	mddev->pers->quiesce(mddev, 1);
	clear_bit_unlock(MD_ALLOW_SB_UPDATE, &mddev->flags);
	wait_event(mddev->sb_wait, !test_bit(MD_UPDATING_SB, &mddev->flags));

	del_timer_sync(&mddev->safemode_timer);
}
EXPORT_SYMBOL_GPL(mddev_suspend);

void mddev_resume(struct mddev *mddev)
{
	lockdep_assert_held(&mddev->reconfig_mutex);
	if (--mddev->suspended)
		return;
	wake_up(&mddev->sb_wait);
	mddev->pers->quiesce(mddev, 0);

	set_bit(MD_RECOVERY_NEEDED, &mddev->recovery);
	md_wakeup_thread(mddev->thread);
	md_wakeup_thread(mddev->sync_thread); /* possibly kick off a reshape */
}
EXPORT_SYMBOL_GPL(mddev_resume);

int mddev_congested(struct mddev *mddev, int bits)
{
	struct md_personality *pers = mddev->pers;
	int ret = 0;

	rcu_read_lock();
	if (mddev->suspended)
		ret = 1;
	else if (pers && pers->congested)
		ret = pers->congested(mddev, bits);
	rcu_read_unlock();
	return ret;
}
EXPORT_SYMBOL_GPL(mddev_congested);
static int md_congested(void *data, int bits)
{
	struct mddev *mddev = data;
	return mddev_congested(mddev, bits);
}

/*
 * Generic flush handling for md
 */

static void md_end_flush(struct bio *bio)
{
	struct md_rdev *rdev = bio->bi_private;
	struct mddev *mddev = rdev->mddev;

	rdev_dec_pending(rdev, mddev);

	if (atomic_dec_and_test(&mddev->flush_pending)) {
		/* The pre-request flush has finished */
		queue_work(md_wq, &mddev->flush_work);
	}
	bio_put(bio);
}

static void md_submit_flush_data(struct work_struct *ws);

static void submit_flushes(struct work_struct *ws)
{
	struct mddev *mddev = container_of(ws, struct mddev, flush_work);
	struct md_rdev *rdev;

	mddev->start_flush = ktime_get_boottime();
	INIT_WORK(&mddev->flush_work, md_submit_flush_data);
	atomic_set(&mddev->flush_pending, 1);
	rcu_read_lock();
	rdev_for_each_rcu(rdev, mddev)
		if (rdev->raid_disk >= 0 &&
		    !test_bit(Faulty, &rdev->flags)) {
			/* Take two references, one is dropped
			 * when request finishes, one after
			 * we reclaim rcu_read_lock
			 */
			struct bio *bi;
			atomic_inc(&rdev->nr_pending);
			atomic_inc(&rdev->nr_pending);
			rcu_read_unlock();
			bi = bio_alloc_mddev(GFP_NOIO, 0, mddev);
			bi->bi_end_io = md_end_flush;
			bi->bi_private = rdev;
			bio_set_dev(bi, rdev->bdev);
			bi->bi_opf = REQ_OP_WRITE | REQ_PREFLUSH;
			atomic_inc(&mddev->flush_pending);
			submit_bio(bi);
			rcu_read_lock();
			rdev_dec_pending(rdev, mddev);
		}
	rcu_read_unlock();
	if (atomic_dec_and_test(&mddev->flush_pending))
		queue_work(md_wq, &mddev->flush_work);
}

static void md_submit_flush_data(struct work_struct *ws)
{
	struct mddev *mddev = container_of(ws, struct mddev, flush_work);
	struct bio *bio = mddev->flush_bio;

	/*
	 * must reset flush_bio before calling into md_handle_request to avoid a
	 * deadlock, because other bios passed md_handle_request suspend check
	 * could wait for this and below md_handle_request could wait for those
	 * bios because of suspend check
	 */
	mddev->last_flush = mddev->start_flush;
	mddev->flush_bio = NULL;
	wake_up(&mddev->sb_wait);

	if (bio->bi_iter.bi_size == 0) {
		/* an empty barrier - all done */
		bio_endio(bio);
	} else {
		bio->bi_opf &= ~REQ_PREFLUSH;
		md_handle_request(mddev, bio);
	}
}

void md_flush_request(struct mddev *mddev, struct bio *bio)
{
	ktime_t start = ktime_get_boottime();
	spin_lock_irq(&mddev->lock);
	wait_event_lock_irq(mddev->sb_wait,
			    !mddev->flush_bio ||
			    ktime_after(mddev->last_flush, start),
			    mddev->lock);
	if (!ktime_after(mddev->last_flush, start)) {
		WARN_ON(mddev->flush_bio);
		mddev->flush_bio = bio;
		bio = NULL;
	}
	spin_unlock_irq(&mddev->lock);

	if (!bio) {
		INIT_WORK(&mddev->flush_work, submit_flushes);
		queue_work(md_wq, &mddev->flush_work);
	} else {
		/* flush was performed for some other bio while we waited. */
		if (bio->bi_iter.bi_size == 0)
			/* an empty barrier - all done */
			bio_endio(bio);
		else {
			bio->bi_opf &= ~REQ_PREFLUSH;
			mddev->pers->make_request(mddev, bio);
		}
	}
}
EXPORT_SYMBOL(md_flush_request);

static inline struct mddev *mddev_get(struct mddev *mddev)
{
	atomic_inc(&mddev->active);
	return mddev;
}

static void mddev_delayed_delete(struct work_struct *ws);

static void mddev_put(struct mddev *mddev)
{
	if (!atomic_dec_and_lock(&mddev->active, &all_mddevs_lock))
		return;
	if (!mddev->raid_disks && list_empty(&mddev->disks) &&
	    mddev->ctime == 0 && !mddev->hold_active) {
		/* Array is not configured at all, and not held active,
		 * so destroy it */
		list_del_init(&mddev->all_mddevs);

		/*
		 * Call queue_work inside the spinlock so that
		 * flush_workqueue() after mddev_find will succeed in waiting
		 * for the work to be done.
		 */
		INIT_WORK(&mddev->del_work, mddev_delayed_delete);
		queue_work(md_misc_wq, &mddev->del_work);
	}
	spin_unlock(&all_mddevs_lock);
}

static void md_safemode_timeout(struct timer_list *t);

void mddev_init(struct mddev *mddev)
{
	kobject_init(&mddev->kobj, &md_ktype);
	mutex_init(&mddev->open_mutex);
	mutex_init(&mddev->reconfig_mutex);
	mutex_init(&mddev->bitmap_info.mutex);
	INIT_LIST_HEAD(&mddev->disks);
	INIT_LIST_HEAD(&mddev->all_mddevs);
	timer_setup(&mddev->safemode_timer, md_safemode_timeout, 0);
	atomic_set(&mddev->active, 1);
	atomic_set(&mddev->openers, 0);
	atomic_set(&mddev->active_io, 0);
	spin_lock_init(&mddev->lock);
	atomic_set(&mddev->flush_pending, 0);
	init_waitqueue_head(&mddev->sb_wait);
	init_waitqueue_head(&mddev->recovery_wait);
	mddev->reshape_position = MaxSector;
	mddev->reshape_backwards = 0;
	mddev->last_sync_action = "none";
	mddev->resync_min = 0;
	mddev->resync_max = MaxSector;
	mddev->level = LEVEL_NONE;
}
EXPORT_SYMBOL_GPL(mddev_init);

static struct mddev *mddev_find(dev_t unit)
{
	struct mddev *mddev, *new = NULL;

	if (unit && MAJOR(unit) != MD_MAJOR)
		unit &= ~((1<<MdpMinorShift)-1);

 retry:
	spin_lock(&all_mddevs_lock);

	if (unit) {
		list_for_each_entry(mddev, &all_mddevs, all_mddevs)
			if (mddev->unit == unit) {
				mddev_get(mddev);
				spin_unlock(&all_mddevs_lock);
				kfree(new);
				return mddev;
			}

		if (new) {
			list_add(&new->all_mddevs, &all_mddevs);
			spin_unlock(&all_mddevs_lock);
			new->hold_active = UNTIL_IOCTL;
			return new;
		}
	} else if (new) {
		/* find an unused unit number */
		static int next_minor = 512;
		int start = next_minor;
		int is_free = 0;
		int dev = 0;
		while (!is_free) {
			dev = MKDEV(MD_MAJOR, next_minor);
			next_minor++;
			if (next_minor > MINORMASK)
				next_minor = 0;
			if (next_minor == start) {
				/* Oh dear, all in use. */
				spin_unlock(&all_mddevs_lock);
				kfree(new);
				return NULL;
			}

			is_free = 1;
			list_for_each_entry(mddev, &all_mddevs, all_mddevs)
				if (mddev->unit == dev) {
					is_free = 0;
					break;
				}
		}
		new->unit = dev;
		new->md_minor = MINOR(dev);
		new->hold_active = UNTIL_STOP;
		list_add(&new->all_mddevs, &all_mddevs);
		spin_unlock(&all_mddevs_lock);
		return new;
	}
	spin_unlock(&all_mddevs_lock);

	new = kzalloc(sizeof(*new), GFP_KERNEL);
	if (!new)
		return NULL;

	new->unit = unit;
	if (MAJOR(unit) == MD_MAJOR)
		new->md_minor = MINOR(unit);
	else
		new->md_minor = MINOR(unit) >> MdpMinorShift;

	mddev_init(new);

	goto retry;
}

static struct attribute_group md_redundancy_group;

void mddev_unlock(struct mddev *mddev)
{
	if (mddev->to_remove) {
		/* These cannot be removed under reconfig_mutex as
		 * an access to the files will try to take reconfig_mutex
		 * while holding the file unremovable, which leads to
		 * a deadlock.
		 * So hold set sysfs_active while the remove in happeing,
		 * and anything else which might set ->to_remove or my
		 * otherwise change the sysfs namespace will fail with
		 * -EBUSY if sysfs_active is still set.
		 * We set sysfs_active under reconfig_mutex and elsewhere
		 * test it under the same mutex to ensure its correct value
		 * is seen.
		 */
		struct attribute_group *to_remove = mddev->to_remove;
		mddev->to_remove = NULL;
		mddev->sysfs_active = 1;
		mutex_unlock(&mddev->reconfig_mutex);

		if (mddev->kobj.sd) {
			if (to_remove != &md_redundancy_group)
				sysfs_remove_group(&mddev->kobj, to_remove);
			if (mddev->pers == NULL ||
			    mddev->pers->sync_request == NULL) {
				sysfs_remove_group(&mddev->kobj, &md_redundancy_group);
				if (mddev->sysfs_action)
					sysfs_put(mddev->sysfs_action);
				mddev->sysfs_action = NULL;
			}
		}
		mddev->sysfs_active = 0;
	} else
		mutex_unlock(&mddev->reconfig_mutex);

	/* As we've dropped the mutex we need a spinlock to
	 * make sure the thread doesn't disappear
	 */
	spin_lock(&pers_lock);
	md_wakeup_thread(mddev->thread);
	wake_up(&mddev->sb_wait);
	spin_unlock(&pers_lock);
}
EXPORT_SYMBOL_GPL(mddev_unlock);

struct md_rdev *md_find_rdev_nr_rcu(struct mddev *mddev, int nr)
{
	struct md_rdev *rdev;

	rdev_for_each_rcu(rdev, mddev)
		if (rdev->desc_nr == nr)
			return rdev;

	return NULL;
}
EXPORT_SYMBOL_GPL(md_find_rdev_nr_rcu);

static struct md_rdev *find_rdev(struct mddev *mddev, dev_t dev)
{
	struct md_rdev *rdev;

	rdev_for_each(rdev, mddev)
		if (rdev->bdev->bd_dev == dev)
			return rdev;

	return NULL;
}

struct md_rdev *md_find_rdev_rcu(struct mddev *mddev, dev_t dev)
{
	struct md_rdev *rdev;

	rdev_for_each_rcu(rdev, mddev)
		if (rdev->bdev->bd_dev == dev)
			return rdev;

	return NULL;
}
EXPORT_SYMBOL_GPL(md_find_rdev_rcu);

static struct md_personality *find_pers(int level, char *clevel)
{
	struct md_personality *pers;
	list_for_each_entry(pers, &pers_list, list) {
		if (level != LEVEL_NONE && pers->level == level)
			return pers;
		if (strcmp(pers->name, clevel)==0)
			return pers;
	}
	return NULL;
}

/* return the offset of the super block in 512byte sectors */
static inline sector_t calc_dev_sboffset(struct md_rdev *rdev)
{
	sector_t num_sectors = i_size_read(rdev->bdev->bd_inode) / 512;
	return MD_NEW_SIZE_SECTORS(num_sectors);
}

static int alloc_disk_sb(struct md_rdev *rdev)
{
	rdev->sb_page = alloc_page(GFP_KERNEL);
	if (!rdev->sb_page)
		return -ENOMEM;
	return 0;
}

void md_rdev_clear(struct md_rdev *rdev)
{
	if (rdev->sb_page) {
		put_page(rdev->sb_page);
		rdev->sb_loaded = 0;
		rdev->sb_page = NULL;
		rdev->sb_start = 0;
		rdev->sectors = 0;
	}
	if (rdev->bb_page) {
		put_page(rdev->bb_page);
		rdev->bb_page = NULL;
	}
	badblocks_exit(&rdev->badblocks);
}
EXPORT_SYMBOL_GPL(md_rdev_clear);

static void super_written(struct bio *bio)
{
	struct md_rdev *rdev = bio->bi_private;
	struct mddev *mddev = rdev->mddev;

	if (bio->bi_status) {
		pr_err("md: super_written gets error=%d\n", bio->bi_status);
		md_error(mddev, rdev);
		if (!test_bit(Faulty, &rdev->flags)
		    && (bio->bi_opf & MD_FAILFAST)) {
			set_bit(MD_SB_NEED_REWRITE, &mddev->sb_flags);
			set_bit(LastDev, &rdev->flags);
		}
	} else
		clear_bit(LastDev, &rdev->flags);

	if (atomic_dec_and_test(&mddev->pending_writes))
		wake_up(&mddev->sb_wait);
	rdev_dec_pending(rdev, mddev);
	bio_put(bio);
}

void md_super_write(struct mddev *mddev, struct md_rdev *rdev,
		   sector_t sector, int size, struct page *page)
{
	/* write first size bytes of page to sector of rdev
	 * Increment mddev->pending_writes before returning
	 * and decrement it on completion, waking up sb_wait
	 * if zero is reached.
	 * If an error occurred, call md_error
	 */
	struct bio *bio;
	int ff = 0;

	if (!page)
		return;

	if (test_bit(Faulty, &rdev->flags))
		return;

	bio = md_bio_alloc_sync(mddev);

	atomic_inc(&rdev->nr_pending);

	bio_set_dev(bio, rdev->meta_bdev ? rdev->meta_bdev : rdev->bdev);
	bio->bi_iter.bi_sector = sector;
	bio_add_page(bio, page, size, 0);
	bio->bi_private = rdev;
	bio->bi_end_io = super_written;

	if (test_bit(MD_FAILFAST_SUPPORTED, &mddev->flags) &&
	    test_bit(FailFast, &rdev->flags) &&
	    !test_bit(LastDev, &rdev->flags))
		ff = MD_FAILFAST;
	bio->bi_opf = REQ_OP_WRITE | REQ_SYNC | REQ_PREFLUSH | REQ_FUA | ff;

	atomic_inc(&mddev->pending_writes);
	submit_bio(bio);
}

int md_super_wait(struct mddev *mddev)
{
	/* wait for all superblock writes that were scheduled to complete */
	wait_event(mddev->sb_wait, atomic_read(&mddev->pending_writes)==0);
	if (test_and_clear_bit(MD_SB_NEED_REWRITE, &mddev->sb_flags))
		return -EAGAIN;
	return 0;
}

int sync_page_io(struct md_rdev *rdev, sector_t sector, int size,
		 struct page *page, int op, int op_flags, bool metadata_op)
{
	struct bio *bio = md_bio_alloc_sync(rdev->mddev);
	int ret;

	if (metadata_op && rdev->meta_bdev)
		bio_set_dev(bio, rdev->meta_bdev);
	else
		bio_set_dev(bio, rdev->bdev);
	bio_set_op_attrs(bio, op, op_flags);
	if (metadata_op)
		bio->bi_iter.bi_sector = sector + rdev->sb_start;
	else if (rdev->mddev->reshape_position != MaxSector &&
		 (rdev->mddev->reshape_backwards ==
		  (sector >= rdev->mddev->reshape_position)))
		bio->bi_iter.bi_sector = sector + rdev->new_data_offset;
	else
		bio->bi_iter.bi_sector = sector + rdev->data_offset;
	bio_add_page(bio, page, size, 0);

	submit_bio_wait(bio);

	ret = !bio->bi_status;
	bio_put(bio);
	return ret;
}
EXPORT_SYMBOL_GPL(sync_page_io);

static int read_disk_sb(struct md_rdev *rdev, int size)
{
	char b[BDEVNAME_SIZE];

	if (rdev->sb_loaded)
		return 0;

	if (!sync_page_io(rdev, 0, size, rdev->sb_page, REQ_OP_READ, 0, true))
		goto fail;
	rdev->sb_loaded = 1;
	return 0;

fail:
	pr_err("md: disabled device %s, could not read superblock.\n",
	       bdevname(rdev->bdev,b));
	return -EINVAL;
}

static int md_uuid_equal(mdp_super_t *sb1, mdp_super_t *sb2)
{
	return	sb1->set_uuid0 == sb2->set_uuid0 &&
		sb1->set_uuid1 == sb2->set_uuid1 &&
		sb1->set_uuid2 == sb2->set_uuid2 &&
		sb1->set_uuid3 == sb2->set_uuid3;
}

static int md_sb_equal(mdp_super_t *sb1, mdp_super_t *sb2)
{
	int ret;
	mdp_super_t *tmp1, *tmp2;

	tmp1 = kmalloc(sizeof(*tmp1),GFP_KERNEL);
	tmp2 = kmalloc(sizeof(*tmp2),GFP_KERNEL);

	if (!tmp1 || !tmp2) {
		ret = 0;
		goto abort;
	}

	*tmp1 = *sb1;
	*tmp2 = *sb2;

	/*
	 * nr_disks is not constant
	 */
	tmp1->nr_disks = 0;
	tmp2->nr_disks = 0;

	ret = (memcmp(tmp1, tmp2, MD_SB_GENERIC_CONSTANT_WORDS * 4) == 0);
abort:
	kfree(tmp1);
	kfree(tmp2);
	return ret;
}

static u32 md_csum_fold(u32 csum)
{
	csum = (csum & 0xffff) + (csum >> 16);
	return (csum & 0xffff) + (csum >> 16);
}

static unsigned int calc_sb_csum(mdp_super_t *sb)
{
	u64 newcsum = 0;
	u32 *sb32 = (u32*)sb;
	int i;
	unsigned int disk_csum, csum;

	disk_csum = sb->sb_csum;
	sb->sb_csum = 0;

	for (i = 0; i < MD_SB_BYTES/4 ; i++)
		newcsum += sb32[i];
	csum = (newcsum & 0xffffffff) + (newcsum>>32);

#ifdef CONFIG_ALPHA
	/* This used to use csum_partial, which was wrong for several
	 * reasons including that different results are returned on
	 * different architectures.  It isn't critical that we get exactly
	 * the same return value as before (we always csum_fold before
	 * testing, and that removes any differences).  However as we
	 * know that csum_partial always returned a 16bit value on
	 * alphas, do a fold to maximise conformity to previous behaviour.
	 */
	sb->sb_csum = md_csum_fold(disk_csum);
#else
	sb->sb_csum = disk_csum;
#endif
	return csum;
}

/*
 * Handle superblock details.
 * We want to be able to handle multiple superblock formats
 * so we have a common interface to them all, and an array of
 * different handlers.
 * We rely on user-space to write the initial superblock, and support
 * reading and updating of superblocks.
 * Interface methods are:
 *   int load_super(struct md_rdev *dev, struct md_rdev *refdev, int minor_version)
 *      loads and validates a superblock on dev.
 *      if refdev != NULL, compare superblocks on both devices
 *    Return:
 *      0 - dev has a superblock that is compatible with refdev
 *      1 - dev has a superblock that is compatible and newer than refdev
 *          so dev should be used as the refdev in future
 *     -EINVAL superblock incompatible or invalid
 *     -othererror e.g. -EIO
 *
 *   int validate_super(struct mddev *mddev, struct md_rdev *dev)
 *      Verify that dev is acceptable into mddev.
 *       The first time, mddev->raid_disks will be 0, and data from
 *       dev should be merged in.  Subsequent calls check that dev
 *       is new enough.  Return 0 or -EINVAL
 *
 *   void sync_super(struct mddev *mddev, struct md_rdev *dev)
 *     Update the superblock for rdev with data in mddev
 *     This does not write to disc.
 *
 */

struct super_type  {
	char		    *name;
	struct module	    *owner;
	int		    (*load_super)(struct md_rdev *rdev,
					  struct md_rdev *refdev,
					  int minor_version);
	int		    (*validate_super)(struct mddev *mddev,
					      struct md_rdev *rdev);
	void		    (*sync_super)(struct mddev *mddev,
					  struct md_rdev *rdev);
	unsigned long long  (*rdev_size_change)(struct md_rdev *rdev,
						sector_t num_sectors);
	int		    (*allow_new_offset)(struct md_rdev *rdev,
						unsigned long long new_offset);
};

/*
 * Check that the given mddev has no bitmap.
 *
 * This function is called from the run method of all personalities that do not
 * support bitmaps. It prints an error message and returns non-zero if mddev
 * has a bitmap. Otherwise, it returns 0.
 *
 */
int md_check_no_bitmap(struct mddev *mddev)
{
	if (!mddev->bitmap_info.file && !mddev->bitmap_info.offset)
		return 0;
	pr_warn("%s: bitmaps are not supported for %s\n",
		mdname(mddev), mddev->pers->name);
	return 1;
}
EXPORT_SYMBOL(md_check_no_bitmap);

/*
 * load_super for 0.90.0
 */
static int super_90_load(struct md_rdev *rdev, struct md_rdev *refdev, int minor_version)
{
	char b[BDEVNAME_SIZE], b2[BDEVNAME_SIZE];
	mdp_super_t *sb;
	int ret;

	/*
	 * Calculate the position of the superblock (512byte sectors),
	 * it's at the end of the disk.
	 *
	 * It also happens to be a multiple of 4Kb.
	 */
	rdev->sb_start = calc_dev_sboffset(rdev);

	ret = read_disk_sb(rdev, MD_SB_BYTES);
	if (ret)
		return ret;

	ret = -EINVAL;

	bdevname(rdev->bdev, b);
	sb = page_address(rdev->sb_page);

	if (sb->md_magic != MD_SB_MAGIC) {
		pr_warn("md: invalid raid superblock magic on %s\n", b);
		goto abort;
	}

	if (sb->major_version != 0 ||
	    sb->minor_version < 90 ||
	    sb->minor_version > 91) {
		pr_warn("Bad version number %d.%d on %s\n",
			sb->major_version, sb->minor_version, b);
		goto abort;
	}

	if (sb->raid_disks <= 0)
		goto abort;

	if (md_csum_fold(calc_sb_csum(sb)) != md_csum_fold(sb->sb_csum)) {
		pr_warn("md: invalid superblock checksum on %s\n", b);
		goto abort;
	}

	rdev->preferred_minor = sb->md_minor;
	rdev->data_offset = 0;
	rdev->new_data_offset = 0;
	rdev->sb_size = MD_SB_BYTES;
	rdev->badblocks.shift = -1;

	if (sb->level == LEVEL_MULTIPATH)
		rdev->desc_nr = -1;
	else
		rdev->desc_nr = sb->this_disk.number;

	if (!refdev) {
		ret = 1;
	} else {
		__u64 ev1, ev2;
		mdp_super_t *refsb = page_address(refdev->sb_page);
		if (!md_uuid_equal(refsb, sb)) {
			pr_warn("md: %s has different UUID to %s\n",
				b, bdevname(refdev->bdev,b2));
			goto abort;
		}
		if (!md_sb_equal(refsb, sb)) {
			pr_warn("md: %s has same UUID but different superblock to %s\n",
				b, bdevname(refdev->bdev, b2));
			goto abort;
		}
		ev1 = md_event(sb);
		ev2 = md_event(refsb);
		if (ev1 > ev2)
			ret = 1;
		else
			ret = 0;
	}
	rdev->sectors = rdev->sb_start;
	/* Limit to 4TB as metadata cannot record more than that.
	 * (not needed for Linear and RAID0 as metadata doesn't
	 * record this size)
	 */
	if ((u64)rdev->sectors >= (2ULL << 32) && sb->level >= 1)
		rdev->sectors = (sector_t)(2ULL << 32) - 2;

	if (rdev->sectors < ((sector_t)sb->size) * 2 && sb->level >= 1)
		/* "this cannot possibly happen" ... */
		ret = -EINVAL;

 abort:
	return ret;
}

/*
 * validate_super for 0.90.0
 */
static int super_90_validate(struct mddev *mddev, struct md_rdev *rdev)
{
	mdp_disk_t *desc;
	mdp_super_t *sb = page_address(rdev->sb_page);
	__u64 ev1 = md_event(sb);

	rdev->raid_disk = -1;
	clear_bit(Faulty, &rdev->flags);
	clear_bit(In_sync, &rdev->flags);
	clear_bit(Bitmap_sync, &rdev->flags);
	clear_bit(WriteMostly, &rdev->flags);

	if (mddev->raid_disks == 0) {
		mddev->major_version = 0;
		mddev->minor_version = sb->minor_version;
		mddev->patch_version = sb->patch_version;
		mddev->external = 0;
		mddev->chunk_sectors = sb->chunk_size >> 9;
		mddev->ctime = sb->ctime;
		mddev->utime = sb->utime;
		mddev->level = sb->level;
		mddev->clevel[0] = 0;
		mddev->layout = sb->layout;
		mddev->raid_disks = sb->raid_disks;
		mddev->dev_sectors = ((sector_t)sb->size) * 2;
		mddev->events = ev1;
		mddev->bitmap_info.offset = 0;
		mddev->bitmap_info.space = 0;
		/* bitmap can use 60 K after the 4K superblocks */
		mddev->bitmap_info.default_offset = MD_SB_BYTES >> 9;
		mddev->bitmap_info.default_space = 64*2 - (MD_SB_BYTES >> 9);
		mddev->reshape_backwards = 0;

		if (mddev->minor_version >= 91) {
			mddev->reshape_position = sb->reshape_position;
			mddev->delta_disks = sb->delta_disks;
			mddev->new_level = sb->new_level;
			mddev->new_layout = sb->new_layout;
			mddev->new_chunk_sectors = sb->new_chunk >> 9;
			if (mddev->delta_disks < 0)
				mddev->reshape_backwards = 1;
		} else {
			mddev->reshape_position = MaxSector;
			mddev->delta_disks = 0;
			mddev->new_level = mddev->level;
			mddev->new_layout = mddev->layout;
			mddev->new_chunk_sectors = mddev->chunk_sectors;
		}

		if (sb->state & (1<<MD_SB_CLEAN))
			mddev->recovery_cp = MaxSector;
		else {
			if (sb->events_hi == sb->cp_events_hi &&
				sb->events_lo == sb->cp_events_lo) {
				mddev->recovery_cp = sb->recovery_cp;
			} else
				mddev->recovery_cp = 0;
		}

		memcpy(mddev->uuid+0, &sb->set_uuid0, 4);
		memcpy(mddev->uuid+4, &sb->set_uuid1, 4);
		memcpy(mddev->uuid+8, &sb->set_uuid2, 4);
		memcpy(mddev->uuid+12,&sb->set_uuid3, 4);

		mddev->max_disks = MD_SB_DISKS;

		if (sb->state & (1<<MD_SB_BITMAP_PRESENT) &&
		    mddev->bitmap_info.file == NULL) {
			mddev->bitmap_info.offset =
				mddev->bitmap_info.default_offset;
			mddev->bitmap_info.space =
				mddev->bitmap_info.default_space;
		}

	} else if (mddev->pers == NULL) {
		/* Insist on good event counter while assembling, except
		 * for spares (which don't need an event count) */
		++ev1;
		if (sb->disks[rdev->desc_nr].state & (
			    (1<<MD_DISK_SYNC) | (1 << MD_DISK_ACTIVE)))
			if (ev1 < mddev->events)
				return -EINVAL;
	} else if (mddev->bitmap) {
		/* if adding to array with a bitmap, then we can accept an
		 * older device ... but not too old.
		 */
		if (ev1 < mddev->bitmap->events_cleared)
			return 0;
		if (ev1 < mddev->events)
			set_bit(Bitmap_sync, &rdev->flags);
	} else {
		if (ev1 < mddev->events)
			/* just a hot-add of a new device, leave raid_disk at -1 */
			return 0;
	}

	if (mddev->level != LEVEL_MULTIPATH) {
		desc = sb->disks + rdev->desc_nr;

		if (desc->state & (1<<MD_DISK_FAULTY))
			set_bit(Faulty, &rdev->flags);
		else if (desc->state & (1<<MD_DISK_SYNC) /* &&
			    desc->raid_disk < mddev->raid_disks */) {
			set_bit(In_sync, &rdev->flags);
			rdev->raid_disk = desc->raid_disk;
			rdev->saved_raid_disk = desc->raid_disk;
		} else if (desc->state & (1<<MD_DISK_ACTIVE)) {
			/* active but not in sync implies recovery up to
			 * reshape position.  We don't know exactly where
			 * that is, so set to zero for now */
			if (mddev->minor_version >= 91) {
				rdev->recovery_offset = 0;
				rdev->raid_disk = desc->raid_disk;
			}
		}
		if (desc->state & (1<<MD_DISK_WRITEMOSTLY))
			set_bit(WriteMostly, &rdev->flags);
		if (desc->state & (1<<MD_DISK_FAILFAST))
			set_bit(FailFast, &rdev->flags);
	} else /* MULTIPATH are always insync */
		set_bit(In_sync, &rdev->flags);
	return 0;
}

/*
 * sync_super for 0.90.0
 */
static void super_90_sync(struct mddev *mddev, struct md_rdev *rdev)
{
	mdp_super_t *sb;
	struct md_rdev *rdev2;
	int next_spare = mddev->raid_disks;

	/* make rdev->sb match mddev data..
	 *
	 * 1/ zero out disks
	 * 2/ Add info for each disk, keeping track of highest desc_nr (next_spare);
	 * 3/ any empty disks < next_spare become removed
	 *
	 * disks[0] gets initialised to REMOVED because
	 * we cannot be sure from other fields if it has
	 * been initialised or not.
	 */
	int i;
	int active=0, working=0,failed=0,spare=0,nr_disks=0;

	rdev->sb_size = MD_SB_BYTES;

	sb = page_address(rdev->sb_page);

	memset(sb, 0, sizeof(*sb));

	sb->md_magic = MD_SB_MAGIC;
	sb->major_version = mddev->major_version;
	sb->patch_version = mddev->patch_version;
	sb->gvalid_words  = 0; /* ignored */
	memcpy(&sb->set_uuid0, mddev->uuid+0, 4);
	memcpy(&sb->set_uuid1, mddev->uuid+4, 4);
	memcpy(&sb->set_uuid2, mddev->uuid+8, 4);
	memcpy(&sb->set_uuid3, mddev->uuid+12,4);

	sb->ctime = clamp_t(time64_t, mddev->ctime, 0, U32_MAX);
	sb->level = mddev->level;
	sb->size = mddev->dev_sectors / 2;
	sb->raid_disks = mddev->raid_disks;
	sb->md_minor = mddev->md_minor;
	sb->not_persistent = 0;
	sb->utime = clamp_t(time64_t, mddev->utime, 0, U32_MAX);
	sb->state = 0;
	sb->events_hi = (mddev->events>>32);
	sb->events_lo = (u32)mddev->events;

	if (mddev->reshape_position == MaxSector)
		sb->minor_version = 90;
	else {
		sb->minor_version = 91;
		sb->reshape_position = mddev->reshape_position;
		sb->new_level = mddev->new_level;
		sb->delta_disks = mddev->delta_disks;
		sb->new_layout = mddev->new_layout;
		sb->new_chunk = mddev->new_chunk_sectors << 9;
	}
	mddev->minor_version = sb->minor_version;
	if (mddev->in_sync)
	{
		sb->recovery_cp = mddev->recovery_cp;
		sb->cp_events_hi = (mddev->events>>32);
		sb->cp_events_lo = (u32)mddev->events;
		if (mddev->recovery_cp == MaxSector)
			sb->state = (1<< MD_SB_CLEAN);
	} else
		sb->recovery_cp = 0;

	sb->layout = mddev->layout;
	sb->chunk_size = mddev->chunk_sectors << 9;

	if (mddev->bitmap && mddev->bitmap_info.file == NULL)
		sb->state |= (1<<MD_SB_BITMAP_PRESENT);

	sb->disks[0].state = (1<<MD_DISK_REMOVED);
	rdev_for_each(rdev2, mddev) {
		mdp_disk_t *d;
		int desc_nr;
		int is_active = test_bit(In_sync, &rdev2->flags);

		if (rdev2->raid_disk >= 0 &&
		    sb->minor_version >= 91)
			/* we have nowhere to store the recovery_offset,
			 * but if it is not below the reshape_position,
			 * we can piggy-back on that.
			 */
			is_active = 1;
		if (rdev2->raid_disk < 0 ||
		    test_bit(Faulty, &rdev2->flags))
			is_active = 0;
		if (is_active)
			desc_nr = rdev2->raid_disk;
		else
			desc_nr = next_spare++;
		rdev2->desc_nr = desc_nr;
		d = &sb->disks[rdev2->desc_nr];
		nr_disks++;
		d->number = rdev2->desc_nr;
		d->major = MAJOR(rdev2->bdev->bd_dev);
		d->minor = MINOR(rdev2->bdev->bd_dev);
		if (is_active)
			d->raid_disk = rdev2->raid_disk;
		else
			d->raid_disk = rdev2->desc_nr; /* compatibility */
		if (test_bit(Faulty, &rdev2->flags))
			d->state = (1<<MD_DISK_FAULTY);
		else if (is_active) {
			d->state = (1<<MD_DISK_ACTIVE);
			if (test_bit(In_sync, &rdev2->flags))
				d->state |= (1<<MD_DISK_SYNC);
			active++;
			working++;
		} else {
			d->state = 0;
			spare++;
			working++;
		}
		if (test_bit(WriteMostly, &rdev2->flags))
			d->state |= (1<<MD_DISK_WRITEMOSTLY);
		if (test_bit(FailFast, &rdev2->flags))
			d->state |= (1<<MD_DISK_FAILFAST);
	}
	/* now set the "removed" and "faulty" bits on any missing devices */
	for (i=0 ; i < mddev->raid_disks ; i++) {
		mdp_disk_t *d = &sb->disks[i];
		if (d->state == 0 && d->number == 0) {
			d->number = i;
			d->raid_disk = i;
			d->state = (1<<MD_DISK_REMOVED);
			d->state |= (1<<MD_DISK_FAULTY);
			failed++;
		}
	}
	sb->nr_disks = nr_disks;
	sb->active_disks = active;
	sb->working_disks = working;
	sb->failed_disks = failed;
	sb->spare_disks = spare;

	sb->this_disk = sb->disks[rdev->desc_nr];
	sb->sb_csum = calc_sb_csum(sb);
}

/*
 * rdev_size_change for 0.90.0
 */
static unsigned long long
super_90_rdev_size_change(struct md_rdev *rdev, sector_t num_sectors)
{
	if (num_sectors && num_sectors < rdev->mddev->dev_sectors)
		return 0; /* component must fit device */
	if (rdev->mddev->bitmap_info.offset)
		return 0; /* can't move bitmap */
	rdev->sb_start = calc_dev_sboffset(rdev);
	if (!num_sectors || num_sectors > rdev->sb_start)
		num_sectors = rdev->sb_start;
	/* Limit to 4TB as metadata cannot record more than that.
	 * 4TB == 2^32 KB, or 2*2^32 sectors.
	 */
	if ((u64)num_sectors >= (2ULL << 32) && rdev->mddev->level >= 1)
		num_sectors = (sector_t)(2ULL << 32) - 2;
	do {
		md_super_write(rdev->mddev, rdev, rdev->sb_start, rdev->sb_size,
		       rdev->sb_page);
	} while (md_super_wait(rdev->mddev) < 0);
	return num_sectors;
}

static int
super_90_allow_new_offset(struct md_rdev *rdev, unsigned long long new_offset)
{
	/* non-zero offset changes not possible with v0.90 */
	return new_offset == 0;
}

/*
 * version 1 superblock
 */

static __le32 calc_sb_1_csum(struct mdp_superblock_1 *sb)
{
	__le32 disk_csum;
	u32 csum;
	unsigned long long newcsum;
	int size = 256 + le32_to_cpu(sb->max_dev)*2;
	__le32 *isuper = (__le32*)sb;

	disk_csum = sb->sb_csum;
	sb->sb_csum = 0;
	newcsum = 0;
	for (; size >= 4; size -= 4)
		newcsum += le32_to_cpu(*isuper++);

	if (size == 2)
		newcsum += le16_to_cpu(*(__le16*) isuper);

	csum = (newcsum & 0xffffffff) + (newcsum >> 32);
	sb->sb_csum = disk_csum;
	return cpu_to_le32(csum);
}

static int super_1_load(struct md_rdev *rdev, struct md_rdev *refdev, int minor_version)
{
	struct mdp_superblock_1 *sb;
	int ret;
	sector_t sb_start;
	sector_t sectors;
	char b[BDEVNAME_SIZE], b2[BDEVNAME_SIZE];
	int bmask;

	/*
	 * Calculate the position of the superblock in 512byte sectors.
	 * It is always aligned to a 4K boundary and
	 * depeding on minor_version, it can be:
	 * 0: At least 8K, but less than 12K, from end of device
	 * 1: At start of device
	 * 2: 4K from start of device.
	 */
	switch(minor_version) {
	case 0:
		sb_start = i_size_read(rdev->bdev->bd_inode) >> 9;
		sb_start -= 8*2;
		sb_start &= ~(sector_t)(4*2-1);
		break;
	case 1:
		sb_start = 0;
		break;
	case 2:
		sb_start = 8;
		break;
	default:
		return -EINVAL;
	}
	rdev->sb_start = sb_start;

	/* superblock is rarely larger than 1K, but it can be larger,
	 * and it is safe to read 4k, so we do that
	 */
	ret = read_disk_sb(rdev, 4096);
	if (ret) return ret;

	sb = page_address(rdev->sb_page);

	if (sb->magic != cpu_to_le32(MD_SB_MAGIC) ||
	    sb->major_version != cpu_to_le32(1) ||
	    le32_to_cpu(sb->max_dev) > (4096-256)/2 ||
	    le64_to_cpu(sb->super_offset) != rdev->sb_start ||
	    (le32_to_cpu(sb->feature_map) & ~MD_FEATURE_ALL) != 0)
		return -EINVAL;

	if (calc_sb_1_csum(sb) != sb->sb_csum) {
		pr_warn("md: invalid superblock checksum on %s\n",
			bdevname(rdev->bdev,b));
		return -EINVAL;
	}
	if (le64_to_cpu(sb->data_size) < 10) {
		pr_warn("md: data_size too small on %s\n",
			bdevname(rdev->bdev,b));
		return -EINVAL;
	}
	if (sb->pad0 ||
	    sb->pad3[0] ||
	    memcmp(sb->pad3, sb->pad3+1, sizeof(sb->pad3) - sizeof(sb->pad3[1])))
		/* Some padding is non-zero, might be a new feature */
		return -EINVAL;

	rdev->preferred_minor = 0xffff;
	rdev->data_offset = le64_to_cpu(sb->data_offset);
	rdev->new_data_offset = rdev->data_offset;
	if ((le32_to_cpu(sb->feature_map) & MD_FEATURE_RESHAPE_ACTIVE) &&
	    (le32_to_cpu(sb->feature_map) & MD_FEATURE_NEW_OFFSET))
		rdev->new_data_offset += (s32)le32_to_cpu(sb->new_offset);
	atomic_set(&rdev->corrected_errors, le32_to_cpu(sb->cnt_corrected_read));

	rdev->sb_size = le32_to_cpu(sb->max_dev) * 2 + 256;
	bmask = queue_logical_block_size(rdev->bdev->bd_disk->queue)-1;
	if (rdev->sb_size & bmask)
		rdev->sb_size = (rdev->sb_size | bmask) + 1;

	if (minor_version
	    && rdev->data_offset < sb_start + (rdev->sb_size/512))
		return -EINVAL;
	if (minor_version
	    && rdev->new_data_offset < sb_start + (rdev->sb_size/512))
		return -EINVAL;

	if (sb->level == cpu_to_le32(LEVEL_MULTIPATH))
		rdev->desc_nr = -1;
	else
		rdev->desc_nr = le32_to_cpu(sb->dev_number);

	if (!rdev->bb_page) {
		rdev->bb_page = alloc_page(GFP_KERNEL);
		if (!rdev->bb_page)
			return -ENOMEM;
	}
	if ((le32_to_cpu(sb->feature_map) & MD_FEATURE_BAD_BLOCKS) &&
	    rdev->badblocks.count == 0) {
		/* need to load the bad block list.
		 * Currently we limit it to one page.
		 */
		s32 offset;
		sector_t bb_sector;
		__le64 *bbp;
		int i;
		int sectors = le16_to_cpu(sb->bblog_size);
		if (sectors > (PAGE_SIZE / 512))
			return -EINVAL;
		offset = le32_to_cpu(sb->bblog_offset);
		if (offset == 0)
			return -EINVAL;
		bb_sector = (long long)offset;
		if (!sync_page_io(rdev, bb_sector, sectors << 9,
				  rdev->bb_page, REQ_OP_READ, 0, true))
			return -EIO;
		bbp = (__le64 *)page_address(rdev->bb_page);
		rdev->badblocks.shift = sb->bblog_shift;
		for (i = 0 ; i < (sectors << (9-3)) ; i++, bbp++) {
			u64 bb = le64_to_cpu(*bbp);
			int count = bb & (0x3ff);
			u64 sector = bb >> 10;
			sector <<= sb->bblog_shift;
			count <<= sb->bblog_shift;
			if (bb + 1 == 0)
				break;
			if (badblocks_set(&rdev->badblocks, sector, count, 1))
				return -EINVAL;
		}
	} else if (sb->bblog_offset != 0)
		rdev->badblocks.shift = 0;

	if ((le32_to_cpu(sb->feature_map) &
	    (MD_FEATURE_PPL | MD_FEATURE_MULTIPLE_PPLS))) {
		rdev->ppl.offset = (__s16)le16_to_cpu(sb->ppl.offset);
		rdev->ppl.size = le16_to_cpu(sb->ppl.size);
		rdev->ppl.sector = rdev->sb_start + rdev->ppl.offset;
	}

	if (!refdev) {
		ret = 1;
	} else {
		__u64 ev1, ev2;
		struct mdp_superblock_1 *refsb = page_address(refdev->sb_page);

		if (memcmp(sb->set_uuid, refsb->set_uuid, 16) != 0 ||
		    sb->level != refsb->level ||
		    sb->layout != refsb->layout ||
		    sb->chunksize != refsb->chunksize) {
			pr_warn("md: %s has strangely different superblock to %s\n",
				bdevname(rdev->bdev,b),
				bdevname(refdev->bdev,b2));
			return -EINVAL;
		}
		ev1 = le64_to_cpu(sb->events);
		ev2 = le64_to_cpu(refsb->events);

		if (ev1 > ev2)
			ret = 1;
		else
			ret = 0;
	}
	if (minor_version) {
		sectors = (i_size_read(rdev->bdev->bd_inode) >> 9);
		sectors -= rdev->data_offset;
	} else
		sectors = rdev->sb_start;
	if (sectors < le64_to_cpu(sb->data_size))
		return -EINVAL;
	rdev->sectors = le64_to_cpu(sb->data_size);
	return ret;
}

static int super_1_validate(struct mddev *mddev, struct md_rdev *rdev)
{
	struct mdp_superblock_1 *sb = page_address(rdev->sb_page);
	__u64 ev1 = le64_to_cpu(sb->events);

	rdev->raid_disk = -1;
	clear_bit(Faulty, &rdev->flags);
	clear_bit(In_sync, &rdev->flags);
	clear_bit(Bitmap_sync, &rdev->flags);
	clear_bit(WriteMostly, &rdev->flags);

	if (mddev->raid_disks == 0) {
		mddev->major_version = 1;
		mddev->patch_version = 0;
		mddev->external = 0;
		mddev->chunk_sectors = le32_to_cpu(sb->chunksize);
		mddev->ctime = le64_to_cpu(sb->ctime);
		mddev->utime = le64_to_cpu(sb->utime);
		mddev->level = le32_to_cpu(sb->level);
		mddev->clevel[0] = 0;
		mddev->layout = le32_to_cpu(sb->layout);
		mddev->raid_disks = le32_to_cpu(sb->raid_disks);
		mddev->dev_sectors = le64_to_cpu(sb->size);
		mddev->events = ev1;
		mddev->bitmap_info.offset = 0;
		mddev->bitmap_info.space = 0;
		/* Default location for bitmap is 1K after superblock
		 * using 3K - total of 4K
		 */
		mddev->bitmap_info.default_offset = 1024 >> 9;
		mddev->bitmap_info.default_space = (4096-1024) >> 9;
		mddev->reshape_backwards = 0;

		mddev->recovery_cp = le64_to_cpu(sb->resync_offset);
		memcpy(mddev->uuid, sb->set_uuid, 16);

		mddev->max_disks =  (4096-256)/2;

		if ((le32_to_cpu(sb->feature_map) & MD_FEATURE_BITMAP_OFFSET) &&
		    mddev->bitmap_info.file == NULL) {
			mddev->bitmap_info.offset =
				(__s32)le32_to_cpu(sb->bitmap_offset);
			/* Metadata doesn't record how much space is available.
			 * For 1.0, we assume we can use up to the superblock
			 * if before, else to 4K beyond superblock.
			 * For others, assume no change is possible.
			 */
			if (mddev->minor_version > 0)
				mddev->bitmap_info.space = 0;
			else if (mddev->bitmap_info.offset > 0)
				mddev->bitmap_info.space =
					8 - mddev->bitmap_info.offset;
			else
				mddev->bitmap_info.space =
					-mddev->bitmap_info.offset;
		}

		if ((le32_to_cpu(sb->feature_map) & MD_FEATURE_RESHAPE_ACTIVE)) {
			mddev->reshape_position = le64_to_cpu(sb->reshape_position);
			mddev->delta_disks = le32_to_cpu(sb->delta_disks);
			mddev->new_level = le32_to_cpu(sb->new_level);
			mddev->new_layout = le32_to_cpu(sb->new_layout);
			mddev->new_chunk_sectors = le32_to_cpu(sb->new_chunk);
			if (mddev->delta_disks < 0 ||
			    (mddev->delta_disks == 0 &&
			     (le32_to_cpu(sb->feature_map)
			      & MD_FEATURE_RESHAPE_BACKWARDS)))
				mddev->reshape_backwards = 1;
		} else {
			mddev->reshape_position = MaxSector;
			mddev->delta_disks = 0;
			mddev->new_level = mddev->level;
			mddev->new_layout = mddev->layout;
			mddev->new_chunk_sectors = mddev->chunk_sectors;
		}

		if (le32_to_cpu(sb->feature_map) & MD_FEATURE_JOURNAL)
			set_bit(MD_HAS_JOURNAL, &mddev->flags);

		if (le32_to_cpu(sb->feature_map) &
		    (MD_FEATURE_PPL | MD_FEATURE_MULTIPLE_PPLS)) {
			if (le32_to_cpu(sb->feature_map) &
			    (MD_FEATURE_BITMAP_OFFSET | MD_FEATURE_JOURNAL))
				return -EINVAL;
			if ((le32_to_cpu(sb->feature_map) & MD_FEATURE_PPL) &&
			    (le32_to_cpu(sb->feature_map) &
					    MD_FEATURE_MULTIPLE_PPLS))
				return -EINVAL;
			set_bit(MD_HAS_PPL, &mddev->flags);
		}
	} else if (mddev->pers == NULL) {
		/* Insist of good event counter while assembling, except for
		 * spares (which don't need an event count) */
		++ev1;
		if (rdev->desc_nr >= 0 &&
		    rdev->desc_nr < le32_to_cpu(sb->max_dev) &&
		    (le16_to_cpu(sb->dev_roles[rdev->desc_nr]) < MD_DISK_ROLE_MAX ||
		     le16_to_cpu(sb->dev_roles[rdev->desc_nr]) == MD_DISK_ROLE_JOURNAL))
			if (ev1 < mddev->events)
				return -EINVAL;
	} else if (mddev->bitmap) {
		/* If adding to array with a bitmap, then we can accept an
		 * older device, but not too old.
		 */
		if (ev1 < mddev->bitmap->events_cleared)
			return 0;
		if (ev1 < mddev->events)
			set_bit(Bitmap_sync, &rdev->flags);
	} else {
		if (ev1 < mddev->events)
			/* just a hot-add of a new device, leave raid_disk at -1 */
			return 0;
	}
	if (mddev->level != LEVEL_MULTIPATH) {
		int role;
		if (rdev->desc_nr < 0 ||
		    rdev->desc_nr >= le32_to_cpu(sb->max_dev)) {
			role = MD_DISK_ROLE_SPARE;
			rdev->desc_nr = -1;
		} else
			role = le16_to_cpu(sb->dev_roles[rdev->desc_nr]);
		switch(role) {
		case MD_DISK_ROLE_SPARE: /* spare */
			break;
		case MD_DISK_ROLE_FAULTY: /* faulty */
			set_bit(Faulty, &rdev->flags);
			break;
		case MD_DISK_ROLE_JOURNAL: /* journal device */
			if (!(le32_to_cpu(sb->feature_map) & MD_FEATURE_JOURNAL)) {
				/* journal device without journal feature */
				pr_warn("md: journal device provided without journal feature, ignoring the device\n");
				return -EINVAL;
			}
			set_bit(Journal, &rdev->flags);
			rdev->journal_tail = le64_to_cpu(sb->journal_tail);
			rdev->raid_disk = 0;
			break;
		default:
			rdev->saved_raid_disk = role;
			if ((le32_to_cpu(sb->feature_map) &
			     MD_FEATURE_RECOVERY_OFFSET)) {
				rdev->recovery_offset = le64_to_cpu(sb->recovery_offset);
				if (!(le32_to_cpu(sb->feature_map) &
				      MD_FEATURE_RECOVERY_BITMAP))
					rdev->saved_raid_disk = -1;
			} else
				set_bit(In_sync, &rdev->flags);
			rdev->raid_disk = role;
			break;
		}
		if (sb->devflags & WriteMostly1)
			set_bit(WriteMostly, &rdev->flags);
		if (sb->devflags & FailFast1)
			set_bit(FailFast, &rdev->flags);
		if (le32_to_cpu(sb->feature_map) & MD_FEATURE_REPLACEMENT)
			set_bit(Replacement, &rdev->flags);
	} else /* MULTIPATH are always insync */
		set_bit(In_sync, &rdev->flags);

	return 0;
}

static void super_1_sync(struct mddev *mddev, struct md_rdev *rdev)
{
	struct mdp_superblock_1 *sb;
	struct md_rdev *rdev2;
	int max_dev, i;
	/* make rdev->sb match mddev and rdev data. */

	sb = page_address(rdev->sb_page);

	sb->feature_map = 0;
	sb->pad0 = 0;
	sb->recovery_offset = cpu_to_le64(0);
	memset(sb->pad3, 0, sizeof(sb->pad3));

	sb->utime = cpu_to_le64((__u64)mddev->utime);
	sb->events = cpu_to_le64(mddev->events);
	if (mddev->in_sync)
		sb->resync_offset = cpu_to_le64(mddev->recovery_cp);
	else if (test_bit(MD_JOURNAL_CLEAN, &mddev->flags))
		sb->resync_offset = cpu_to_le64(MaxSector);
	else
		sb->resync_offset = cpu_to_le64(0);

	sb->cnt_corrected_read = cpu_to_le32(atomic_read(&rdev->corrected_errors));

	sb->raid_disks = cpu_to_le32(mddev->raid_disks);
	sb->size = cpu_to_le64(mddev->dev_sectors);
	sb->chunksize = cpu_to_le32(mddev->chunk_sectors);
	sb->level = cpu_to_le32(mddev->level);
	sb->layout = cpu_to_le32(mddev->layout);
	if (test_bit(FailFast, &rdev->flags))
		sb->devflags |= FailFast1;
	else
		sb->devflags &= ~FailFast1;

	if (test_bit(WriteMostly, &rdev->flags))
		sb->devflags |= WriteMostly1;
	else
		sb->devflags &= ~WriteMostly1;
	sb->data_offset = cpu_to_le64(rdev->data_offset);
	sb->data_size = cpu_to_le64(rdev->sectors);

	if (mddev->bitmap && mddev->bitmap_info.file == NULL) {
		sb->bitmap_offset = cpu_to_le32((__u32)mddev->bitmap_info.offset);
		sb->feature_map = cpu_to_le32(MD_FEATURE_BITMAP_OFFSET);
	}

	if (rdev->raid_disk >= 0 && !test_bit(Journal, &rdev->flags) &&
	    !test_bit(In_sync, &rdev->flags)) {
		sb->feature_map |=
			cpu_to_le32(MD_FEATURE_RECOVERY_OFFSET);
		sb->recovery_offset =
			cpu_to_le64(rdev->recovery_offset);
		if (rdev->saved_raid_disk >= 0 && mddev->bitmap)
			sb->feature_map |=
				cpu_to_le32(MD_FEATURE_RECOVERY_BITMAP);
	}
	/* Note: recovery_offset and journal_tail share space  */
	if (test_bit(Journal, &rdev->flags))
		sb->journal_tail = cpu_to_le64(rdev->journal_tail);
	if (test_bit(Replacement, &rdev->flags))
		sb->feature_map |=
			cpu_to_le32(MD_FEATURE_REPLACEMENT);

	if (mddev->reshape_position != MaxSector) {
		sb->feature_map |= cpu_to_le32(MD_FEATURE_RESHAPE_ACTIVE);
		sb->reshape_position = cpu_to_le64(mddev->reshape_position);
		sb->new_layout = cpu_to_le32(mddev->new_layout);
		sb->delta_disks = cpu_to_le32(mddev->delta_disks);
		sb->new_level = cpu_to_le32(mddev->new_level);
		sb->new_chunk = cpu_to_le32(mddev->new_chunk_sectors);
		if (mddev->delta_disks == 0 &&
		    mddev->reshape_backwards)
			sb->feature_map
				|= cpu_to_le32(MD_FEATURE_RESHAPE_BACKWARDS);
		if (rdev->new_data_offset != rdev->data_offset) {
			sb->feature_map
				|= cpu_to_le32(MD_FEATURE_NEW_OFFSET);
			sb->new_offset = cpu_to_le32((__u32)(rdev->new_data_offset
							     - rdev->data_offset));
		}
	}

	if (mddev_is_clustered(mddev))
		sb->feature_map |= cpu_to_le32(MD_FEATURE_CLUSTERED);

	if (rdev->badblocks.count == 0)
		/* Nothing to do for bad blocks*/ ;
	else if (sb->bblog_offset == 0)
		/* Cannot record bad blocks on this device */
		md_error(mddev, rdev);
	else {
		struct badblocks *bb = &rdev->badblocks;
		__le64 *bbp = (__le64 *)page_address(rdev->bb_page);
		u64 *p = bb->page;
		sb->feature_map |= cpu_to_le32(MD_FEATURE_BAD_BLOCKS);
		if (bb->changed) {
			unsigned seq;

retry:
			seq = read_seqbegin(&bb->lock);

			memset(bbp, 0xff, PAGE_SIZE);

			for (i = 0 ; i < bb->count ; i++) {
				u64 internal_bb = p[i];
				u64 store_bb = ((BB_OFFSET(internal_bb) << 10)
						| BB_LEN(internal_bb));
				bbp[i] = cpu_to_le64(store_bb);
			}
			bb->changed = 0;
			if (read_seqretry(&bb->lock, seq))
				goto retry;

			bb->sector = (rdev->sb_start +
				      (int)le32_to_cpu(sb->bblog_offset));
			bb->size = le16_to_cpu(sb->bblog_size);
		}
	}

	max_dev = 0;
	rdev_for_each(rdev2, mddev)
		if (rdev2->desc_nr+1 > max_dev)
			max_dev = rdev2->desc_nr+1;

	if (max_dev > le32_to_cpu(sb->max_dev)) {
		int bmask;
		sb->max_dev = cpu_to_le32(max_dev);
		rdev->sb_size = max_dev * 2 + 256;
		bmask = queue_logical_block_size(rdev->bdev->bd_disk->queue)-1;
		if (rdev->sb_size & bmask)
			rdev->sb_size = (rdev->sb_size | bmask) + 1;
	} else
		max_dev = le32_to_cpu(sb->max_dev);

	for (i=0; i<max_dev;i++)
		sb->dev_roles[i] = cpu_to_le16(MD_DISK_ROLE_SPARE);

	if (test_bit(MD_HAS_JOURNAL, &mddev->flags))
		sb->feature_map |= cpu_to_le32(MD_FEATURE_JOURNAL);

	if (test_bit(MD_HAS_PPL, &mddev->flags)) {
		if (test_bit(MD_HAS_MULTIPLE_PPLS, &mddev->flags))
			sb->feature_map |=
			    cpu_to_le32(MD_FEATURE_MULTIPLE_PPLS);
		else
			sb->feature_map |= cpu_to_le32(MD_FEATURE_PPL);
		sb->ppl.offset = cpu_to_le16(rdev->ppl.offset);
		sb->ppl.size = cpu_to_le16(rdev->ppl.size);
	}

	rdev_for_each(rdev2, mddev) {
		i = rdev2->desc_nr;
		if (test_bit(Faulty, &rdev2->flags))
			sb->dev_roles[i] = cpu_to_le16(MD_DISK_ROLE_FAULTY);
		else if (test_bit(In_sync, &rdev2->flags))
			sb->dev_roles[i] = cpu_to_le16(rdev2->raid_disk);
		else if (test_bit(Journal, &rdev2->flags))
			sb->dev_roles[i] = cpu_to_le16(MD_DISK_ROLE_JOURNAL);
		else if (rdev2->raid_disk >= 0)
			sb->dev_roles[i] = cpu_to_le16(rdev2->raid_disk);
		else
			sb->dev_roles[i] = cpu_to_le16(MD_DISK_ROLE_SPARE);
	}

	sb->sb_csum = calc_sb_1_csum(sb);
}

static unsigned long long
super_1_rdev_size_change(struct md_rdev *rdev, sector_t num_sectors)
{
	struct mdp_superblock_1 *sb;
	sector_t max_sectors;
	if (num_sectors && num_sectors < rdev->mddev->dev_sectors)
		return 0; /* component must fit device */
	if (rdev->data_offset != rdev->new_data_offset)
		return 0; /* too confusing */
	if (rdev->sb_start < rdev->data_offset) {
		/* minor versions 1 and 2; superblock before data */
		max_sectors = i_size_read(rdev->bdev->bd_inode) >> 9;
		max_sectors -= rdev->data_offset;
		if (!num_sectors || num_sectors > max_sectors)
			num_sectors = max_sectors;
	} else if (rdev->mddev->bitmap_info.offset) {
		/* minor version 0 with bitmap we can't move */
		return 0;
	} else {
		/* minor version 0; superblock after data */
		sector_t sb_start;
		sb_start = (i_size_read(rdev->bdev->bd_inode) >> 9) - 8*2;
		sb_start &= ~(sector_t)(4*2 - 1);
		max_sectors = rdev->sectors + sb_start - rdev->sb_start;
		if (!num_sectors || num_sectors > max_sectors)
			num_sectors = max_sectors;
		rdev->sb_start = sb_start;
	}
	sb = page_address(rdev->sb_page);
	sb->data_size = cpu_to_le64(num_sectors);
	sb->super_offset = cpu_to_le64(rdev->sb_start);
	sb->sb_csum = calc_sb_1_csum(sb);
	do {
		md_super_write(rdev->mddev, rdev, rdev->sb_start, rdev->sb_size,
			       rdev->sb_page);
	} while (md_super_wait(rdev->mddev) < 0);
	return num_sectors;

}

static int
super_1_allow_new_offset(struct md_rdev *rdev,
			 unsigned long long new_offset)
{
	/* All necessary checks on new >= old have been done */
	struct bitmap *bitmap;
	if (new_offset >= rdev->data_offset)
		return 1;

	/* with 1.0 metadata, there is no metadata to tread on
	 * so we can always move back */
	if (rdev->mddev->minor_version == 0)
		return 1;

	/* otherwise we must be sure not to step on
	 * any metadata, so stay:
	 * 36K beyond start of superblock
	 * beyond end of badblocks
	 * beyond write-intent bitmap
	 */
	if (rdev->sb_start + (32+4)*2 > new_offset)
		return 0;
	bitmap = rdev->mddev->bitmap;
	if (bitmap && !rdev->mddev->bitmap_info.file &&
	    rdev->sb_start + rdev->mddev->bitmap_info.offset +
	    bitmap->storage.file_pages * (PAGE_SIZE>>9) > new_offset)
		return 0;
	if (rdev->badblocks.sector + rdev->badblocks.size > new_offset)
		return 0;

	return 1;
}

static struct super_type super_types[] = {
	[0] = {
		.name	= "0.90.0",
		.owner	= THIS_MODULE,
		.load_super	    = super_90_load,
		.validate_super	    = super_90_validate,
		.sync_super	    = super_90_sync,
		.rdev_size_change   = super_90_rdev_size_change,
		.allow_new_offset   = super_90_allow_new_offset,
	},
	[1] = {
		.name	= "md-1",
		.owner	= THIS_MODULE,
		.load_super	    = super_1_load,
		.validate_super	    = super_1_validate,
		.sync_super	    = super_1_sync,
		.rdev_size_change   = super_1_rdev_size_change,
		.allow_new_offset   = super_1_allow_new_offset,
	},
};

static void sync_super(struct mddev *mddev, struct md_rdev *rdev)
{
	if (mddev->sync_super) {
		mddev->sync_super(mddev, rdev);
		return;
	}

	BUG_ON(mddev->major_version >= ARRAY_SIZE(super_types));

	super_types[mddev->major_version].sync_super(mddev, rdev);
}

static int match_mddev_units(struct mddev *mddev1, struct mddev *mddev2)
{
	struct md_rdev *rdev, *rdev2;

	rcu_read_lock();
	rdev_for_each_rcu(rdev, mddev1) {
		if (test_bit(Faulty, &rdev->flags) ||
		    test_bit(Journal, &rdev->flags) ||
		    rdev->raid_disk == -1)
			continue;
		rdev_for_each_rcu(rdev2, mddev2) {
			if (test_bit(Faulty, &rdev2->flags) ||
			    test_bit(Journal, &rdev2->flags) ||
			    rdev2->raid_disk == -1)
				continue;
			if (rdev->bdev->bd_contains ==
			    rdev2->bdev->bd_contains) {
				rcu_read_unlock();
				return 1;
			}
		}
	}
	rcu_read_unlock();
	return 0;
}

static LIST_HEAD(pending_raid_disks);

/*
 * Try to register data integrity profile for an mddev
 *
 * This is called when an array is started and after a disk has been kicked
 * from the array. It only succeeds if all working and active component devices
 * are integrity capable with matching profiles.
 */
int md_integrity_register(struct mddev *mddev)
{
	struct md_rdev *rdev, *reference = NULL;

	if (list_empty(&mddev->disks))
		return 0; /* nothing to do */
	if (!mddev->gendisk || blk_get_integrity(mddev->gendisk))
		return 0; /* shouldn't register, or already is */
	rdev_for_each(rdev, mddev) {
		/* skip spares and non-functional disks */
		if (test_bit(Faulty, &rdev->flags))
			continue;
		if (rdev->raid_disk < 0)
			continue;
		if (!reference) {
			/* Use the first rdev as the reference */
			reference = rdev;
			continue;
		}
		/* does this rdev's profile match the reference profile? */
		if (blk_integrity_compare(reference->bdev->bd_disk,
				rdev->bdev->bd_disk) < 0)
			return -EINVAL;
	}
	if (!reference || !bdev_get_integrity(reference->bdev))
		return 0;
	/*
	 * All component devices are integrity capable and have matching
	 * profiles, register the common profile for the md device.
	 */
	blk_integrity_register(mddev->gendisk,
			       bdev_get_integrity(reference->bdev));

	pr_debug("md: data integrity enabled on %s\n", mdname(mddev));
	if (bioset_integrity_create(&mddev->bio_set, BIO_POOL_SIZE)) {
		pr_err("md: failed to create integrity pool for %s\n",
		       mdname(mddev));
		return -EINVAL;
	}
	return 0;
}
EXPORT_SYMBOL(md_integrity_register);

/*
 * Attempt to add an rdev, but only if it is consistent with the current
 * integrity profile
 */
int md_integrity_add_rdev(struct md_rdev *rdev, struct mddev *mddev)
{
	struct blk_integrity *bi_mddev;
	char name[BDEVNAME_SIZE];

	if (!mddev->gendisk)
		return 0;

	bi_mddev = blk_get_integrity(mddev->gendisk);

	if (!bi_mddev) /* nothing to do */
		return 0;

	if (blk_integrity_compare(mddev->gendisk, rdev->bdev->bd_disk) != 0) {
		pr_err("%s: incompatible integrity profile for %s\n",
		       mdname(mddev), bdevname(rdev->bdev, name));
		return -ENXIO;
	}

	return 0;
}
EXPORT_SYMBOL(md_integrity_add_rdev);

static int bind_rdev_to_array(struct md_rdev *rdev, struct mddev *mddev)
{
	char b[BDEVNAME_SIZE];
	struct kobject *ko;
	int err;

	/* prevent duplicates */
	if (find_rdev(mddev, rdev->bdev->bd_dev))
		return -EEXIST;

	if ((bdev_read_only(rdev->bdev) || bdev_read_only(rdev->meta_bdev)) &&
	    mddev->pers)
		return -EROFS;

	/* make sure rdev->sectors exceeds mddev->dev_sectors */
	if (!test_bit(Journal, &rdev->flags) &&
	    rdev->sectors &&
	    (mddev->dev_sectors == 0 || rdev->sectors < mddev->dev_sectors)) {
		if (mddev->pers) {
			/* Cannot change size, so fail
			 * If mddev->level <= 0, then we don't care
			 * about aligning sizes (e.g. linear)
			 */
			if (mddev->level > 0)
				return -ENOSPC;
		} else
			mddev->dev_sectors = rdev->sectors;
	}

	/* Verify rdev->desc_nr is unique.
	 * If it is -1, assign a free number, else
	 * check number is not in use
	 */
	rcu_read_lock();
	if (rdev->desc_nr < 0) {
		int choice = 0;
		if (mddev->pers)
			choice = mddev->raid_disks;
		while (md_find_rdev_nr_rcu(mddev, choice))
			choice++;
		rdev->desc_nr = choice;
	} else {
		if (md_find_rdev_nr_rcu(mddev, rdev->desc_nr)) {
			rcu_read_unlock();
			return -EBUSY;
		}
	}
	rcu_read_unlock();
	if (!test_bit(Journal, &rdev->flags) &&
	    mddev->max_disks && rdev->desc_nr >= mddev->max_disks) {
		pr_warn("md: %s: array is limited to %d devices\n",
			mdname(mddev), mddev->max_disks);
		return -EBUSY;
	}
	bdevname(rdev->bdev,b);
	strreplace(b, '/', '!');

	rdev->mddev = mddev;
	pr_debug("md: bind<%s>\n", b);

	if ((err = kobject_add(&rdev->kobj, &mddev->kobj, "dev-%s", b)))
		goto fail;

	ko = &part_to_dev(rdev->bdev->bd_part)->kobj;
	if (sysfs_create_link(&rdev->kobj, ko, "block"))
		/* failure here is OK */;
	rdev->sysfs_state = sysfs_get_dirent_safe(rdev->kobj.sd, "state");

	list_add_rcu(&rdev->same_set, &mddev->disks);
	bd_link_disk_holder(rdev->bdev, mddev->gendisk);

	/* May as well allow recovery to be retried once */
	mddev->recovery_disabled++;

	return 0;

 fail:
	pr_warn("md: failed to register dev-%s for %s\n",
		b, mdname(mddev));
	return err;
}

static void md_delayed_delete(struct work_struct *ws)
{
	struct md_rdev *rdev = container_of(ws, struct md_rdev, del_work);
	kobject_del(&rdev->kobj);
	kobject_put(&rdev->kobj);
}

static void unbind_rdev_from_array(struct md_rdev *rdev)
{
	char b[BDEVNAME_SIZE];

	bd_unlink_disk_holder(rdev->bdev, rdev->mddev->gendisk);
	list_del_rcu(&rdev->same_set);
	pr_debug("md: unbind<%s>\n", bdevname(rdev->bdev,b));
	rdev->mddev = NULL;
	sysfs_remove_link(&rdev->kobj, "block");
	sysfs_put(rdev->sysfs_state);
	rdev->sysfs_state = NULL;
	rdev->badblocks.count = 0;
	/* We need to delay this, otherwise we can deadlock when
	 * writing to 'remove' to "dev/state".  We also need
	 * to delay it due to rcu usage.
	 */
	synchronize_rcu();
	INIT_WORK(&rdev->del_work, md_delayed_delete);
	kobject_get(&rdev->kobj);
	queue_work(md_misc_wq, &rdev->del_work);
}

/*
 * prevent the device from being mounted, repartitioned or
 * otherwise reused by a RAID array (or any other kernel
 * subsystem), by bd_claiming the device.
 */
static int lock_rdev(struct md_rdev *rdev, dev_t dev, int shared)
{
	int err = 0;
	struct block_device *bdev;
	char b[BDEVNAME_SIZE];

	bdev = blkdev_get_by_dev(dev, FMODE_READ|FMODE_WRITE|FMODE_EXCL,
				 shared ? (struct md_rdev *)lock_rdev : rdev);
	if (IS_ERR(bdev)) {
		pr_warn("md: could not open %s.\n", __bdevname(dev, b));
		return PTR_ERR(bdev);
	}
	rdev->bdev = bdev;
	return err;
}

static void unlock_rdev(struct md_rdev *rdev)
{
	struct block_device *bdev = rdev->bdev;
	rdev->bdev = NULL;
	blkdev_put(bdev, FMODE_READ|FMODE_WRITE|FMODE_EXCL);
}

void md_autodetect_dev(dev_t dev);

static void export_rdev(struct md_rdev *rdev)
{
	char b[BDEVNAME_SIZE];

	pr_debug("md: export_rdev(%s)\n", bdevname(rdev->bdev,b));
	md_rdev_clear(rdev);
#ifndef MODULE
	if (test_bit(AutoDetected, &rdev->flags))
		md_autodetect_dev(rdev->bdev->bd_dev);
#endif
	unlock_rdev(rdev);
	kobject_put(&rdev->kobj);
}

void md_kick_rdev_from_array(struct md_rdev *rdev)
{
	unbind_rdev_from_array(rdev);
	export_rdev(rdev);
}
EXPORT_SYMBOL_GPL(md_kick_rdev_from_array);

static void export_array(struct mddev *mddev)
{
	struct md_rdev *rdev;

	while (!list_empty(&mddev->disks)) {
		rdev = list_first_entry(&mddev->disks, struct md_rdev,
					same_set);
		md_kick_rdev_from_array(rdev);
	}
	mddev->raid_disks = 0;
	mddev->major_version = 0;
}

static bool set_in_sync(struct mddev *mddev)
{
	lockdep_assert_held(&mddev->lock);
	if (!mddev->in_sync) {
		mddev->sync_checkers++;
		spin_unlock(&mddev->lock);
		percpu_ref_switch_to_atomic_sync(&mddev->writes_pending);
		spin_lock(&mddev->lock);
		if (!mddev->in_sync &&
		    percpu_ref_is_zero(&mddev->writes_pending)) {
			mddev->in_sync = 1;
			/*
			 * Ensure ->in_sync is visible before we clear
			 * ->sync_checkers.
			 */
			smp_mb();
			set_bit(MD_SB_CHANGE_CLEAN, &mddev->sb_flags);
			sysfs_notify_dirent_safe(mddev->sysfs_state);
		}
		if (--mddev->sync_checkers == 0)
			percpu_ref_switch_to_percpu(&mddev->writes_pending);
	}
	if (mddev->safemode == 1)
		mddev->safemode = 0;
	return mddev->in_sync;
}

static void sync_sbs(struct mddev *mddev, int nospares)
{
	/* Update each superblock (in-memory image), but
	 * if we are allowed to, skip spares which already
	 * have the right event counter, or have one earlier
	 * (which would mean they aren't being marked as dirty
	 * with the rest of the array)
	 */
	struct md_rdev *rdev;
	rdev_for_each(rdev, mddev) {
		if (rdev->sb_events == mddev->events ||
		    (nospares &&
		     rdev->raid_disk < 0 &&
		     rdev->sb_events+1 == mddev->events)) {
			/* Don't update this superblock */
			rdev->sb_loaded = 2;
		} else {
			sync_super(mddev, rdev);
			rdev->sb_loaded = 1;
		}
	}
}

static bool does_sb_need_changing(struct mddev *mddev)
{
	struct md_rdev *rdev;
	struct mdp_superblock_1 *sb;
	int role;

	/* Find a good rdev */
	rdev_for_each(rdev, mddev)
		if ((rdev->raid_disk >= 0) && !test_bit(Faulty, &rdev->flags))
			break;

	/* No good device found. */
	if (!rdev)
		return false;

	sb = page_address(rdev->sb_page);
	/* Check if a device has become faulty or a spare become active */
	rdev_for_each(rdev, mddev) {
		role = le16_to_cpu(sb->dev_roles[rdev->desc_nr]);
		/* Device activated? */
		if (role == 0xffff && rdev->raid_disk >=0 &&
		    !test_bit(Faulty, &rdev->flags))
			return true;
		/* Device turned faulty? */
		if (test_bit(Faulty, &rdev->flags) && (role < 0xfffd))
			return true;
	}

	/* Check if any mddev parameters have changed */
	if ((mddev->dev_sectors != le64_to_cpu(sb->size)) ||
	    (mddev->reshape_position != le64_to_cpu(sb->reshape_position)) ||
	    (mddev->layout != le32_to_cpu(sb->layout)) ||
	    (mddev->raid_disks != le32_to_cpu(sb->raid_disks)) ||
	    (mddev->chunk_sectors != le32_to_cpu(sb->chunksize)))
		return true;

	return false;
}

void md_update_sb(struct mddev *mddev, int force_change)
{
	struct md_rdev *rdev;
	int sync_req;
	int nospares = 0;
	int any_badblocks_changed = 0;
	int ret = -1;

	if (mddev->ro) {
		if (force_change)
			set_bit(MD_SB_CHANGE_DEVS, &mddev->sb_flags);
		return;
	}

repeat:
	if (mddev_is_clustered(mddev)) {
		if (test_and_clear_bit(MD_SB_CHANGE_DEVS, &mddev->sb_flags))
			force_change = 1;
		if (test_and_clear_bit(MD_SB_CHANGE_CLEAN, &mddev->sb_flags))
			nospares = 1;
		ret = md_cluster_ops->metadata_update_start(mddev);
		/* Has someone else has updated the sb */
		if (!does_sb_need_changing(mddev)) {
			if (ret == 0)
				md_cluster_ops->metadata_update_cancel(mddev);
			bit_clear_unless(&mddev->sb_flags, BIT(MD_SB_CHANGE_PENDING),
							 BIT(MD_SB_CHANGE_DEVS) |
							 BIT(MD_SB_CHANGE_CLEAN));
			return;
		}
	}

	/*
	 * First make sure individual recovery_offsets are correct
	 * curr_resync_completed can only be used during recovery.
	 * During reshape/resync it might use array-addresses rather
	 * that device addresses.
	 */
	rdev_for_each(rdev, mddev) {
		if (rdev->raid_disk >= 0 &&
		    mddev->delta_disks >= 0 &&
		    test_bit(MD_RECOVERY_RUNNING, &mddev->recovery) &&
		    test_bit(MD_RECOVERY_RECOVER, &mddev->recovery) &&
		    !test_bit(MD_RECOVERY_RESHAPE, &mddev->recovery) &&
		    !test_bit(Journal, &rdev->flags) &&
		    !test_bit(In_sync, &rdev->flags) &&
		    mddev->curr_resync_completed > rdev->recovery_offset)
				rdev->recovery_offset = mddev->curr_resync_completed;

	}
	if (!mddev->persistent) {
		clear_bit(MD_SB_CHANGE_CLEAN, &mddev->sb_flags);
		clear_bit(MD_SB_CHANGE_DEVS, &mddev->sb_flags);
		if (!mddev->external) {
			clear_bit(MD_SB_CHANGE_PENDING, &mddev->sb_flags);
			rdev_for_each(rdev, mddev) {
				if (rdev->badblocks.changed) {
					rdev->badblocks.changed = 0;
					ack_all_badblocks(&rdev->badblocks);
					md_error(mddev, rdev);
				}
				clear_bit(Blocked, &rdev->flags);
				clear_bit(BlockedBadBlocks, &rdev->flags);
				wake_up(&rdev->blocked_wait);
			}
		}
		wake_up(&mddev->sb_wait);
		return;
	}

	spin_lock(&mddev->lock);

	mddev->utime = ktime_get_real_seconds();

	if (test_and_clear_bit(MD_SB_CHANGE_DEVS, &mddev->sb_flags))
		force_change = 1;
	if (test_and_clear_bit(MD_SB_CHANGE_CLEAN, &mddev->sb_flags))
		/* just a clean<-> dirty transition, possibly leave spares alone,
		 * though if events isn't the right even/odd, we will have to do
		 * spares after all
		 */
		nospares = 1;
	if (force_change)
		nospares = 0;
	if (mddev->degraded)
		/* If the array is degraded, then skipping spares is both
		 * dangerous and fairly pointless.
		 * Dangerous because a device that was removed from the array
		 * might have a event_count that still looks up-to-date,
		 * so it can be re-added without a resync.
		 * Pointless because if there are any spares to skip,
		 * then a recovery will happen and soon that array won't
		 * be degraded any more and the spare can go back to sleep then.
		 */
		nospares = 0;

	sync_req = mddev->in_sync;

	/* If this is just a dirty<->clean transition, and the array is clean
	 * and 'events' is odd, we can roll back to the previous clean state */
	if (nospares
	    && (mddev->in_sync && mddev->recovery_cp == MaxSector)
	    && mddev->can_decrease_events
	    && mddev->events != 1) {
		mddev->events--;
		mddev->can_decrease_events = 0;
	} else {
		/* otherwise we have to go forward and ... */
		mddev->events ++;
		mddev->can_decrease_events = nospares;
	}

	/*
	 * This 64-bit counter should never wrap.
	 * Either we are in around ~1 trillion A.C., assuming
	 * 1 reboot per second, or we have a bug...
	 */
	WARN_ON(mddev->events == 0);

	rdev_for_each(rdev, mddev) {
		if (rdev->badblocks.changed)
			any_badblocks_changed++;
		if (test_bit(Faulty, &rdev->flags))
			set_bit(FaultRecorded, &rdev->flags);
	}

	sync_sbs(mddev, nospares);
	spin_unlock(&mddev->lock);

	pr_debug("md: updating %s RAID superblock on device (in sync %d)\n",
		 mdname(mddev), mddev->in_sync);

	if (mddev->queue)
		blk_add_trace_msg(mddev->queue, "md md_update_sb");
rewrite:
	md_bitmap_update_sb(mddev->bitmap);
	rdev_for_each(rdev, mddev) {
		char b[BDEVNAME_SIZE];

		if (rdev->sb_loaded != 1)
			continue; /* no noise on spare devices */

		if (!test_bit(Faulty, &rdev->flags)) {
			md_super_write(mddev,rdev,
				       rdev->sb_start, rdev->sb_size,
				       rdev->sb_page);
			pr_debug("md: (write) %s's sb offset: %llu\n",
				 bdevname(rdev->bdev, b),
				 (unsigned long long)rdev->sb_start);
			rdev->sb_events = mddev->events;
			if (rdev->badblocks.size) {
				md_super_write(mddev, rdev,
					       rdev->badblocks.sector,
					       rdev->badblocks.size << 9,
					       rdev->bb_page);
				rdev->badblocks.size = 0;
			}

		} else
			pr_debug("md: %s (skipping faulty)\n",
				 bdevname(rdev->bdev, b));

		if (mddev->level == LEVEL_MULTIPATH)
			/* only need to write one superblock... */
			break;
	}
	if (md_super_wait(mddev) < 0)
		goto rewrite;
	/* if there was a failure, MD_SB_CHANGE_DEVS was set, and we re-write super */

	if (mddev_is_clustered(mddev) && ret == 0)
		md_cluster_ops->metadata_update_finish(mddev);

	if (mddev->in_sync != sync_req ||
	    !bit_clear_unless(&mddev->sb_flags, BIT(MD_SB_CHANGE_PENDING),
			       BIT(MD_SB_CHANGE_DEVS) | BIT(MD_SB_CHANGE_CLEAN)))
		/* have to write it out again */
		goto repeat;
	wake_up(&mddev->sb_wait);
	if (test_bit(MD_RECOVERY_RUNNING, &mddev->recovery))
		sysfs_notify(&mddev->kobj, NULL, "sync_completed");

	rdev_for_each(rdev, mddev) {
		if (test_and_clear_bit(FaultRecorded, &rdev->flags))
			clear_bit(Blocked, &rdev->flags);

		if (any_badblocks_changed)
			ack_all_badblocks(&rdev->badblocks);
		clear_bit(BlockedBadBlocks, &rdev->flags);
		wake_up(&rdev->blocked_wait);
	}
}
EXPORT_SYMBOL(md_update_sb);

static int add_bound_rdev(struct md_rdev *rdev)
{
	struct mddev *mddev = rdev->mddev;
	int err = 0;
	bool add_journal = test_bit(Journal, &rdev->flags);

	if (!mddev->pers->hot_remove_disk || add_journal) {
		/* If there is hot_add_disk but no hot_remove_disk
		 * then added disks for geometry changes,
		 * and should be added immediately.
		 */
		super_types[mddev->major_version].
			validate_super(mddev, rdev);
		if (add_journal)
			mddev_suspend(mddev);
		err = mddev->pers->hot_add_disk(mddev, rdev);
		if (add_journal)
			mddev_resume(mddev);
		if (err) {
			md_kick_rdev_from_array(rdev);
			return err;
		}
	}
	sysfs_notify_dirent_safe(rdev->sysfs_state);

	set_bit(MD_SB_CHANGE_DEVS, &mddev->sb_flags);
	if (mddev->degraded)
		set_bit(MD_RECOVERY_RECOVER, &mddev->recovery);
	set_bit(MD_RECOVERY_NEEDED, &mddev->recovery);
	md_new_event(mddev);
	md_wakeup_thread(mddev->thread);
	return 0;
}

/* words written to sysfs files may, or may not, be \n terminated.
 * We want to accept with case. For this we use cmd_match.
 */
static int cmd_match(const char *cmd, const char *str)
{
	/* See if cmd, written into a sysfs file, matches
	 * str.  They must either be the same, or cmd can
	 * have a trailing newline
	 */
	while (*cmd && *str && *cmd == *str) {
		cmd++;
		str++;
	}
	if (*cmd == '\n')
		cmd++;
	if (*str || *cmd)
		return 0;
	return 1;
}

struct rdev_sysfs_entry {
	struct attribute attr;
	ssize_t (*show)(struct md_rdev *, char *);
	ssize_t (*store)(struct md_rdev *, const char *, size_t);
};

static ssize_t
state_show(struct md_rdev *rdev, char *page)
{
	char *sep = ",";
	size_t len = 0;
	unsigned long flags = READ_ONCE(rdev->flags);

	if (test_bit(Faulty, &flags) ||
	    (!test_bit(ExternalBbl, &flags) &&
	    rdev->badblocks.unacked_exist))
		len += sprintf(page+len, "faulty%s", sep);
	if (test_bit(In_sync, &flags))
		len += sprintf(page+len, "in_sync%s", sep);
	if (test_bit(Journal, &flags))
		len += sprintf(page+len, "journal%s", sep);
	if (test_bit(WriteMostly, &flags))
		len += sprintf(page+len, "write_mostly%s", sep);
	if (test_bit(Blocked, &flags) ||
	    (rdev->badblocks.unacked_exist
	     && !test_bit(Faulty, &flags)))
		len += sprintf(page+len, "blocked%s", sep);
	if (!test_bit(Faulty, &flags) &&
	    !test_bit(Journal, &flags) &&
	    !test_bit(In_sync, &flags))
		len += sprintf(page+len, "spare%s", sep);
	if (test_bit(WriteErrorSeen, &flags))
		len += sprintf(page+len, "write_error%s", sep);
	if (test_bit(WantReplacement, &flags))
		len += sprintf(page+len, "want_replacement%s", sep);
	if (test_bit(Replacement, &flags))
		len += sprintf(page+len, "replacement%s", sep);
	if (test_bit(ExternalBbl, &flags))
		len += sprintf(page+len, "external_bbl%s", sep);
	if (test_bit(FailFast, &flags))
		len += sprintf(page+len, "failfast%s", sep);

	if (len)
		len -= strlen(sep);

	return len+sprintf(page+len, "\n");
}

static ssize_t
state_store(struct md_rdev *rdev, const char *buf, size_t len)
{
	/* can write
	 *  faulty  - simulates an error
	 *  remove  - disconnects the device
	 *  writemostly - sets write_mostly
	 *  -writemostly - clears write_mostly
	 *  blocked - sets the Blocked flags
	 *  -blocked - clears the Blocked and possibly simulates an error
	 *  insync - sets Insync providing device isn't active
	 *  -insync - clear Insync for a device with a slot assigned,
	 *            so that it gets rebuilt based on bitmap
	 *  write_error - sets WriteErrorSeen
	 *  -write_error - clears WriteErrorSeen
	 *  {,-}failfast - set/clear FailFast
	 */
	int err = -EINVAL;
	if (cmd_match(buf, "faulty") && rdev->mddev->pers) {
		md_error(rdev->mddev, rdev);
		if (test_bit(Faulty, &rdev->flags))
			err = 0;
		else
			err = -EBUSY;
	} else if (cmd_match(buf, "remove")) {
		if (rdev->mddev->pers) {
			clear_bit(Blocked, &rdev->flags);
			remove_and_add_spares(rdev->mddev, rdev);
		}
		if (rdev->raid_disk >= 0)
			err = -EBUSY;
		else {
			struct mddev *mddev = rdev->mddev;
			err = 0;
			if (mddev_is_clustered(mddev))
				err = md_cluster_ops->remove_disk(mddev, rdev);

			if (err == 0) {
				md_kick_rdev_from_array(rdev);
				if (mddev->pers) {
					set_bit(MD_SB_CHANGE_DEVS, &mddev->sb_flags);
					md_wakeup_thread(mddev->thread);
				}
				md_new_event(mddev);
			}
		}
	} else if (cmd_match(buf, "writemostly")) {
		set_bit(WriteMostly, &rdev->flags);
		err = 0;
	} else if (cmd_match(buf, "-writemostly")) {
		clear_bit(WriteMostly, &rdev->flags);
		err = 0;
	} else if (cmd_match(buf, "blocked")) {
		set_bit(Blocked, &rdev->flags);
		err = 0;
	} else if (cmd_match(buf, "-blocked")) {
		if (!test_bit(Faulty, &rdev->flags) &&
		    !test_bit(ExternalBbl, &rdev->flags) &&
		    rdev->badblocks.unacked_exist) {
			/* metadata handler doesn't understand badblocks,
			 * so we need to fail the device
			 */
			md_error(rdev->mddev, rdev);
		}
		clear_bit(Blocked, &rdev->flags);
		clear_bit(BlockedBadBlocks, &rdev->flags);
		wake_up(&rdev->blocked_wait);
		set_bit(MD_RECOVERY_NEEDED, &rdev->mddev->recovery);
		md_wakeup_thread(rdev->mddev->thread);

		err = 0;
	} else if (cmd_match(buf, "insync") && rdev->raid_disk == -1) {
		set_bit(In_sync, &rdev->flags);
		err = 0;
	} else if (cmd_match(buf, "failfast")) {
		set_bit(FailFast, &rdev->flags);
		err = 0;
	} else if (cmd_match(buf, "-failfast")) {
		clear_bit(FailFast, &rdev->flags);
		err = 0;
	} else if (cmd_match(buf, "-insync") && rdev->raid_disk >= 0 &&
		   !test_bit(Journal, &rdev->flags)) {
		if (rdev->mddev->pers == NULL) {
			clear_bit(In_sync, &rdev->flags);
			rdev->saved_raid_disk = rdev->raid_disk;
			rdev->raid_disk = -1;
			err = 0;
		}
	} else if (cmd_match(buf, "write_error")) {
		set_bit(WriteErrorSeen, &rdev->flags);
		err = 0;
	} else if (cmd_match(buf, "-write_error")) {
		clear_bit(WriteErrorSeen, &rdev->flags);
		err = 0;
	} else if (cmd_match(buf, "want_replacement")) {
		/* Any non-spare device that is not a replacement can
		 * become want_replacement at any time, but we then need to
		 * check if recovery is needed.
		 */
		if (rdev->raid_disk >= 0 &&
		    !test_bit(Journal, &rdev->flags) &&
		    !test_bit(Replacement, &rdev->flags))
			set_bit(WantReplacement, &rdev->flags);
		set_bit(MD_RECOVERY_NEEDED, &rdev->mddev->recovery);
		md_wakeup_thread(rdev->mddev->thread);
		err = 0;
	} else if (cmd_match(buf, "-want_replacement")) {
		/* Clearing 'want_replacement' is always allowed.
		 * Once replacements starts it is too late though.
		 */
		err = 0;
		clear_bit(WantReplacement, &rdev->flags);
	} else if (cmd_match(buf, "replacement")) {
		/* Can only set a device as a replacement when array has not
		 * yet been started.  Once running, replacement is automatic
		 * from spares, or by assigning 'slot'.
		 */
		if (rdev->mddev->pers)
			err = -EBUSY;
		else {
			set_bit(Replacement, &rdev->flags);
			err = 0;
		}
	} else if (cmd_match(buf, "-replacement")) {
		/* Similarly, can only clear Replacement before start */
		if (rdev->mddev->pers)
			err = -EBUSY;
		else {
			clear_bit(Replacement, &rdev->flags);
			err = 0;
		}
	} else if (cmd_match(buf, "re-add")) {
		if (!rdev->mddev->pers)
			err = -EINVAL;
		else if (test_bit(Faulty, &rdev->flags) && (rdev->raid_disk == -1) &&
				rdev->saved_raid_disk >= 0) {
			/* clear_bit is performed _after_ all the devices
			 * have their local Faulty bit cleared. If any writes
			 * happen in the meantime in the local node, they
			 * will land in the local bitmap, which will be synced
			 * by this node eventually
			 */
			if (!mddev_is_clustered(rdev->mddev) ||
			    (err = md_cluster_ops->gather_bitmaps(rdev)) == 0) {
				clear_bit(Faulty, &rdev->flags);
				err = add_bound_rdev(rdev);
			}
		} else
			err = -EBUSY;
	} else if (cmd_match(buf, "external_bbl") && (rdev->mddev->external)) {
		set_bit(ExternalBbl, &rdev->flags);
		rdev->badblocks.shift = 0;
		err = 0;
	} else if (cmd_match(buf, "-external_bbl") && (rdev->mddev->external)) {
		clear_bit(ExternalBbl, &rdev->flags);
		err = 0;
	}
	if (!err)
		sysfs_notify_dirent_safe(rdev->sysfs_state);
	return err ? err : len;
}
static struct rdev_sysfs_entry rdev_state =
__ATTR_PREALLOC(state, S_IRUGO|S_IWUSR, state_show, state_store);

static ssize_t
errors_show(struct md_rdev *rdev, char *page)
{
	return sprintf(page, "%d\n", atomic_read(&rdev->corrected_errors));
}

static ssize_t
errors_store(struct md_rdev *rdev, const char *buf, size_t len)
{
	unsigned int n;
	int rv;

	rv = kstrtouint(buf, 10, &n);
	if (rv < 0)
		return rv;
	atomic_set(&rdev->corrected_errors, n);
	return len;
}
static struct rdev_sysfs_entry rdev_errors =
__ATTR(errors, S_IRUGO|S_IWUSR, errors_show, errors_store);

static ssize_t
slot_show(struct md_rdev *rdev, char *page)
{
	if (test_bit(Journal, &rdev->flags))
		return sprintf(page, "journal\n");
	else if (rdev->raid_disk < 0)
		return sprintf(page, "none\n");
	else
		return sprintf(page, "%d\n", rdev->raid_disk);
}

static ssize_t
slot_store(struct md_rdev *rdev, const char *buf, size_t len)
{
	int slot;
	int err;

	if (test_bit(Journal, &rdev->flags))
		return -EBUSY;
	if (strncmp(buf, "none", 4)==0)
		slot = -1;
	else {
		err = kstrtouint(buf, 10, (unsigned int *)&slot);
		if (err < 0)
			return err;
	}
	if (rdev->mddev->pers && slot == -1) {
		/* Setting 'slot' on an active array requires also
		 * updating the 'rd%d' link, and communicating
		 * with the personality with ->hot_*_disk.
		 * For now we only support removing
		 * failed/spare devices.  This normally happens automatically,
		 * but not when the metadata is externally managed.
		 */
		if (rdev->raid_disk == -1)
			return -EEXIST;
		/* personality does all needed checks */
		if (rdev->mddev->pers->hot_remove_disk == NULL)
			return -EINVAL;
		clear_bit(Blocked, &rdev->flags);
		remove_and_add_spares(rdev->mddev, rdev);
		if (rdev->raid_disk >= 0)
			return -EBUSY;
		set_bit(MD_RECOVERY_NEEDED, &rdev->mddev->recovery);
		md_wakeup_thread(rdev->mddev->thread);
	} else if (rdev->mddev->pers) {
		/* Activating a spare .. or possibly reactivating
		 * if we ever get bitmaps working here.
		 */
		int err;

		if (rdev->raid_disk != -1)
			return -EBUSY;

		if (test_bit(MD_RECOVERY_RUNNING, &rdev->mddev->recovery))
			return -EBUSY;

		if (rdev->mddev->pers->hot_add_disk == NULL)
			return -EINVAL;

		if (slot >= rdev->mddev->raid_disks &&
		    slot >= rdev->mddev->raid_disks + rdev->mddev->delta_disks)
			return -ENOSPC;

		rdev->raid_disk = slot;
		if (test_bit(In_sync, &rdev->flags))
			rdev->saved_raid_disk = slot;
		else
			rdev->saved_raid_disk = -1;
		clear_bit(In_sync, &rdev->flags);
		clear_bit(Bitmap_sync, &rdev->flags);
		err = rdev->mddev->pers->
			hot_add_disk(rdev->mddev, rdev);
		if (err) {
			rdev->raid_disk = -1;
			return err;
		} else
			sysfs_notify_dirent_safe(rdev->sysfs_state);
		if (sysfs_link_rdev(rdev->mddev, rdev))
			/* failure here is OK */;
		/* don't wakeup anyone, leave that to userspace. */
	} else {
		if (slot >= rdev->mddev->raid_disks &&
		    slot >= rdev->mddev->raid_disks + rdev->mddev->delta_disks)
			return -ENOSPC;
		rdev->raid_disk = slot;
		/* assume it is working */
		clear_bit(Faulty, &rdev->flags);
		clear_bit(WriteMostly, &rdev->flags);
		set_bit(In_sync, &rdev->flags);
		sysfs_notify_dirent_safe(rdev->sysfs_state);
	}
	return len;
}

static struct rdev_sysfs_entry rdev_slot =
__ATTR(slot, S_IRUGO|S_IWUSR, slot_show, slot_store);

static ssize_t
offset_show(struct md_rdev *rdev, char *page)
{
	return sprintf(page, "%llu\n", (unsigned long long)rdev->data_offset);
}

static ssize_t
offset_store(struct md_rdev *rdev, const char *buf, size_t len)
{
	unsigned long long offset;
	if (kstrtoull(buf, 10, &offset) < 0)
		return -EINVAL;
	if (rdev->mddev->pers && rdev->raid_disk >= 0)
		return -EBUSY;
	if (rdev->sectors && rdev->mddev->external)
		/* Must set offset before size, so overlap checks
		 * can be sane */
		return -EBUSY;
	rdev->data_offset = offset;
	rdev->new_data_offset = offset;
	return len;
}

static struct rdev_sysfs_entry rdev_offset =
__ATTR(offset, S_IRUGO|S_IWUSR, offset_show, offset_store);

static ssize_t new_offset_show(struct md_rdev *rdev, char *page)
{
	return sprintf(page, "%llu\n",
		       (unsigned long long)rdev->new_data_offset);
}

static ssize_t new_offset_store(struct md_rdev *rdev,
				const char *buf, size_t len)
{
	unsigned long long new_offset;
	struct mddev *mddev = rdev->mddev;

	if (kstrtoull(buf, 10, &new_offset) < 0)
		return -EINVAL;

	if (mddev->sync_thread ||
	    test_bit(MD_RECOVERY_RUNNING,&mddev->recovery))
		return -EBUSY;
	if (new_offset == rdev->data_offset)
		/* reset is always permitted */
		;
	else if (new_offset > rdev->data_offset) {
		/* must not push array size beyond rdev_sectors */
		if (new_offset - rdev->data_offset
		    + mddev->dev_sectors > rdev->sectors)
				return -E2BIG;
	}
	/* Metadata worries about other space details. */

	/* decreasing the offset is inconsistent with a backwards
	 * reshape.
	 */
	if (new_offset < rdev->data_offset &&
	    mddev->reshape_backwards)
		return -EINVAL;
	/* Increasing offset is inconsistent with forwards
	 * reshape.  reshape_direction should be set to
	 * 'backwards' first.
	 */
	if (new_offset > rdev->data_offset &&
	    !mddev->reshape_backwards)
		return -EINVAL;

	if (mddev->pers && mddev->persistent &&
	    !super_types[mddev->major_version]
	    .allow_new_offset(rdev, new_offset))
		return -E2BIG;
	rdev->new_data_offset = new_offset;
	if (new_offset > rdev->data_offset)
		mddev->reshape_backwards = 1;
	else if (new_offset < rdev->data_offset)
		mddev->reshape_backwards = 0;

	return len;
}
static struct rdev_sysfs_entry rdev_new_offset =
__ATTR(new_offset, S_IRUGO|S_IWUSR, new_offset_show, new_offset_store);

static ssize_t
rdev_size_show(struct md_rdev *rdev, char *page)
{
	return sprintf(page, "%llu\n", (unsigned long long)rdev->sectors / 2);
}

static int overlaps(sector_t s1, sector_t l1, sector_t s2, sector_t l2)
{
	/* check if two start/length pairs overlap */
	if (s1+l1 <= s2)
		return 0;
	if (s2+l2 <= s1)
		return 0;
	return 1;
}

static int strict_blocks_to_sectors(const char *buf, sector_t *sectors)
{
	unsigned long long blocks;
	sector_t new;

	if (kstrtoull(buf, 10, &blocks) < 0)
		return -EINVAL;

	if (blocks & 1ULL << (8 * sizeof(blocks) - 1))
		return -EINVAL; /* sector conversion overflow */

	new = blocks * 2;
	if (new != blocks * 2)
		return -EINVAL; /* unsigned long long to sector_t overflow */

	*sectors = new;
	return 0;
}

static ssize_t
rdev_size_store(struct md_rdev *rdev, const char *buf, size_t len)
{
	struct mddev *my_mddev = rdev->mddev;
	sector_t oldsectors = rdev->sectors;
	sector_t sectors;

	if (test_bit(Journal, &rdev->flags))
		return -EBUSY;
	if (strict_blocks_to_sectors(buf, &sectors) < 0)
		return -EINVAL;
	if (rdev->data_offset != rdev->new_data_offset)
		return -EINVAL; /* too confusing */
	if (my_mddev->pers && rdev->raid_disk >= 0) {
		if (my_mddev->persistent) {
			sectors = super_types[my_mddev->major_version].
				rdev_size_change(rdev, sectors);
			if (!sectors)
				return -EBUSY;
		} else if (!sectors)
			sectors = (i_size_read(rdev->bdev->bd_inode) >> 9) -
				rdev->data_offset;
		if (!my_mddev->pers->resize)
			/* Cannot change size for RAID0 or Linear etc */
			return -EINVAL;
	}
	if (sectors < my_mddev->dev_sectors)
		return -EINVAL; /* component must fit device */

	rdev->sectors = sectors;
	if (sectors > oldsectors && my_mddev->external) {
		/* Need to check that all other rdevs with the same
		 * ->bdev do not overlap.  'rcu' is sufficient to walk
		 * the rdev lists safely.
		 * This check does not provide a hard guarantee, it
		 * just helps avoid dangerous mistakes.
		 */
		struct mddev *mddev;
		int overlap = 0;
		struct list_head *tmp;

		rcu_read_lock();
		for_each_mddev(mddev, tmp) {
			struct md_rdev *rdev2;

			rdev_for_each(rdev2, mddev)
				if (rdev->bdev == rdev2->bdev &&
				    rdev != rdev2 &&
				    overlaps(rdev->data_offset, rdev->sectors,
					     rdev2->data_offset,
					     rdev2->sectors)) {
					overlap = 1;
					break;
				}
			if (overlap) {
				mddev_put(mddev);
				break;
			}
		}
		rcu_read_unlock();
		if (overlap) {
			/* Someone else could have slipped in a size
			 * change here, but doing so is just silly.
			 * We put oldsectors back because we *know* it is
			 * safe, and trust userspace not to race with
			 * itself
			 */
			rdev->sectors = oldsectors;
			return -EBUSY;
		}
	}
	return len;
}

static struct rdev_sysfs_entry rdev_size =
__ATTR(size, S_IRUGO|S_IWUSR, rdev_size_show, rdev_size_store);

static ssize_t recovery_start_show(struct md_rdev *rdev, char *page)
{
	unsigned long long recovery_start = rdev->recovery_offset;

	if (test_bit(In_sync, &rdev->flags) ||
	    recovery_start == MaxSector)
		return sprintf(page, "none\n");

	return sprintf(page, "%llu\n", recovery_start);
}

static ssize_t recovery_start_store(struct md_rdev *rdev, const char *buf, size_t len)
{
	unsigned long long recovery_start;

	if (cmd_match(buf, "none"))
		recovery_start = MaxSector;
	else if (kstrtoull(buf, 10, &recovery_start))
		return -EINVAL;

	if (rdev->mddev->pers &&
	    rdev->raid_disk >= 0)
		return -EBUSY;

	rdev->recovery_offset = recovery_start;
	if (recovery_start == MaxSector)
		set_bit(In_sync, &rdev->flags);
	else
		clear_bit(In_sync, &rdev->flags);
	return len;
}

static struct rdev_sysfs_entry rdev_recovery_start =
__ATTR(recovery_start, S_IRUGO|S_IWUSR, recovery_start_show, recovery_start_store);

/* sysfs access to bad-blocks list.
 * We present two files.
 * 'bad-blocks' lists sector numbers and lengths of ranges that
 *    are recorded as bad.  The list is truncated to fit within
 *    the one-page limit of sysfs.
 *    Writing "sector length" to this file adds an acknowledged
 *    bad block list.
 * 'unacknowledged-bad-blocks' lists bad blocks that have not yet
 *    been acknowledged.  Writing to this file adds bad blocks
 *    without acknowledging them.  This is largely for testing.
 */
static ssize_t bb_show(struct md_rdev *rdev, char *page)
{
	return badblocks_show(&rdev->badblocks, page, 0);
}
static ssize_t bb_store(struct md_rdev *rdev, const char *page, size_t len)
{
	int rv = badblocks_store(&rdev->badblocks, page, len, 0);
	/* Maybe that ack was all we needed */
	if (test_and_clear_bit(BlockedBadBlocks, &rdev->flags))
		wake_up(&rdev->blocked_wait);
	return rv;
}
static struct rdev_sysfs_entry rdev_bad_blocks =
__ATTR(bad_blocks, S_IRUGO|S_IWUSR, bb_show, bb_store);

static ssize_t ubb_show(struct md_rdev *rdev, char *page)
{
	return badblocks_show(&rdev->badblocks, page, 1);
}
static ssize_t ubb_store(struct md_rdev *rdev, const char *page, size_t len)
{
	return badblocks_store(&rdev->badblocks, page, len, 1);
}
static struct rdev_sysfs_entry rdev_unack_bad_blocks =
__ATTR(unacknowledged_bad_blocks, S_IRUGO|S_IWUSR, ubb_show, ubb_store);

static ssize_t
ppl_sector_show(struct md_rdev *rdev, char *page)
{
	return sprintf(page, "%llu\n", (unsigned long long)rdev->ppl.sector);
}

static ssize_t
ppl_sector_store(struct md_rdev *rdev, const char *buf, size_t len)
{
	unsigned long long sector;

	if (kstrtoull(buf, 10, &sector) < 0)
		return -EINVAL;
	if (sector != (sector_t)sector)
		return -EINVAL;

	if (rdev->mddev->pers && test_bit(MD_HAS_PPL, &rdev->mddev->flags) &&
	    rdev->raid_disk >= 0)
		return -EBUSY;

	if (rdev->mddev->persistent) {
		if (rdev->mddev->major_version == 0)
			return -EINVAL;
		if ((sector > rdev->sb_start &&
		     sector - rdev->sb_start > S16_MAX) ||
		    (sector < rdev->sb_start &&
		     rdev->sb_start - sector > -S16_MIN))
			return -EINVAL;
		rdev->ppl.offset = sector - rdev->sb_start;
	} else if (!rdev->mddev->external) {
		return -EBUSY;
	}
	rdev->ppl.sector = sector;
	return len;
}

static struct rdev_sysfs_entry rdev_ppl_sector =
__ATTR(ppl_sector, S_IRUGO|S_IWUSR, ppl_sector_show, ppl_sector_store);

static ssize_t
ppl_size_show(struct md_rdev *rdev, char *page)
{
	return sprintf(page, "%u\n", rdev->ppl.size);
}

static ssize_t
ppl_size_store(struct md_rdev *rdev, const char *buf, size_t len)
{
	unsigned int size;

	if (kstrtouint(buf, 10, &size) < 0)
		return -EINVAL;

	if (rdev->mddev->pers && test_bit(MD_HAS_PPL, &rdev->mddev->flags) &&
	    rdev->raid_disk >= 0)
		return -EBUSY;

	if (rdev->mddev->persistent) {
		if (rdev->mddev->major_version == 0)
			return -EINVAL;
		if (size > U16_MAX)
			return -EINVAL;
	} else if (!rdev->mddev->external) {
		return -EBUSY;
	}
	rdev->ppl.size = size;
	return len;
}

static struct rdev_sysfs_entry rdev_ppl_size =
__ATTR(ppl_size, S_IRUGO|S_IWUSR, ppl_size_show, ppl_size_store);

static struct attribute *rdev_default_attrs[] = {
	&rdev_state.attr,
	&rdev_errors.attr,
	&rdev_slot.attr,
	&rdev_offset.attr,
	&rdev_new_offset.attr,
	&rdev_size.attr,
	&rdev_recovery_start.attr,
	&rdev_bad_blocks.attr,
	&rdev_unack_bad_blocks.attr,
	&rdev_ppl_sector.attr,
	&rdev_ppl_size.attr,
	NULL,
};
static ssize_t
rdev_attr_show(struct kobject *kobj, struct attribute *attr, char *page)
{
	struct rdev_sysfs_entry *entry = container_of(attr, struct rdev_sysfs_entry, attr);
	struct md_rdev *rdev = container_of(kobj, struct md_rdev, kobj);

	if (!entry->show)
		return -EIO;
	if (!rdev->mddev)
		return -EBUSY;
	return entry->show(rdev, page);
}

static ssize_t
rdev_attr_store(struct kobject *kobj, struct attribute *attr,
	      const char *page, size_t length)
{
	struct rdev_sysfs_entry *entry = container_of(attr, struct rdev_sysfs_entry, attr);
	struct md_rdev *rdev = container_of(kobj, struct md_rdev, kobj);
	ssize_t rv;
	struct mddev *mddev = rdev->mddev;

	if (!entry->store)
		return -EIO;
	if (!capable(CAP_SYS_ADMIN))
		return -EACCES;
	rv = mddev ? mddev_lock(mddev) : -ENODEV;
	if (!rv) {
		if (rdev->mddev == NULL)
			rv = -ENODEV;
		else
			rv = entry->store(rdev, page, length);
		mddev_unlock(mddev);
	}
	return rv;
}

static void rdev_free(struct kobject *ko)
{
	struct md_rdev *rdev = container_of(ko, struct md_rdev, kobj);
	kfree(rdev);
}
static const struct sysfs_ops rdev_sysfs_ops = {
	.show		= rdev_attr_show,
	.store		= rdev_attr_store,
};
static struct kobj_type rdev_ktype = {
	.release	= rdev_free,
	.sysfs_ops	= &rdev_sysfs_ops,
	.default_attrs	= rdev_default_attrs,
};

int md_rdev_init(struct md_rdev *rdev)
{
	rdev->desc_nr = -1;
	rdev->saved_raid_disk = -1;
	rdev->raid_disk = -1;
	rdev->flags = 0;
	rdev->data_offset = 0;
	rdev->new_data_offset = 0;
	rdev->sb_events = 0;
	rdev->last_read_error = 0;
	rdev->sb_loaded = 0;
	rdev->bb_page = NULL;
	atomic_set(&rdev->nr_pending, 0);
	atomic_set(&rdev->read_errors, 0);
	atomic_set(&rdev->corrected_errors, 0);

	INIT_LIST_HEAD(&rdev->same_set);
	init_waitqueue_head(&rdev->blocked_wait);

	/* Add space to store bad block list.
	 * This reserves the space even on arrays where it cannot
	 * be used - I wonder if that matters
	 */
	return badblocks_init(&rdev->badblocks, 0);
}
EXPORT_SYMBOL_GPL(md_rdev_init);
/*
 * Import a device. If 'super_format' >= 0, then sanity check the superblock
 *
 * mark the device faulty if:
 *
 *   - the device is nonexistent (zero size)
 *   - the device has no valid superblock
 *
 * a faulty rdev _never_ has rdev->sb set.
 */
static struct md_rdev *md_import_device(dev_t newdev, int super_format, int super_minor)
{
	char b[BDEVNAME_SIZE];
	int err;
	struct md_rdev *rdev;
	sector_t size;

	rdev = kzalloc(sizeof(*rdev), GFP_KERNEL);
	if (!rdev)
		return ERR_PTR(-ENOMEM);

	err = md_rdev_init(rdev);
	if (err)
		goto abort_free;
	err = alloc_disk_sb(rdev);
	if (err)
		goto abort_free;

	err = lock_rdev(rdev, newdev, super_format == -2);
	if (err)
		goto abort_free;

	kobject_init(&rdev->kobj, &rdev_ktype);

	size = i_size_read(rdev->bdev->bd_inode) >> BLOCK_SIZE_BITS;
	if (!size) {
		pr_warn("md: %s has zero or unknown size, marking faulty!\n",
			bdevname(rdev->bdev,b));
		err = -EINVAL;
		goto abort_free;
	}

	if (super_format >= 0) {
		err = super_types[super_format].
			load_super(rdev, NULL, super_minor);
		if (err == -EINVAL) {
			pr_warn("md: %s does not have a valid v%d.%d superblock, not importing!\n",
				bdevname(rdev->bdev,b),
				super_format, super_minor);
			goto abort_free;
		}
		if (err < 0) {
			pr_warn("md: could not read %s's sb, not importing!\n",
				bdevname(rdev->bdev,b));
			goto abort_free;
		}
	}

	return rdev;

abort_free:
	if (rdev->bdev)
		unlock_rdev(rdev);
	md_rdev_clear(rdev);
	kfree(rdev);
	return ERR_PTR(err);
}

/*
 * Check a full RAID array for plausibility
 */

static void analyze_sbs(struct mddev *mddev)
{
	int i;
	struct md_rdev *rdev, *freshest, *tmp;
	char b[BDEVNAME_SIZE];

	freshest = NULL;
	rdev_for_each_safe(rdev, tmp, mddev)
		switch (super_types[mddev->major_version].
			load_super(rdev, freshest, mddev->minor_version)) {
		case 1:
			freshest = rdev;
			break;
		case 0:
			break;
		default:
			pr_warn("md: fatal superblock inconsistency in %s -- removing from array\n",
				bdevname(rdev->bdev,b));
			md_kick_rdev_from_array(rdev);
		}

	super_types[mddev->major_version].
		validate_super(mddev, freshest);

	i = 0;
	rdev_for_each_safe(rdev, tmp, mddev) {
		if (mddev->max_disks &&
		    (rdev->desc_nr >= mddev->max_disks ||
		     i > mddev->max_disks)) {
			pr_warn("md: %s: %s: only %d devices permitted\n",
				mdname(mddev), bdevname(rdev->bdev, b),
				mddev->max_disks);
			md_kick_rdev_from_array(rdev);
			continue;
		}
		if (rdev != freshest) {
			if (super_types[mddev->major_version].
			    validate_super(mddev, rdev)) {
				pr_warn("md: kicking non-fresh %s from array!\n",
					bdevname(rdev->bdev,b));
				md_kick_rdev_from_array(rdev);
				continue;
			}
		}
		if (mddev->level == LEVEL_MULTIPATH) {
			rdev->desc_nr = i++;
			rdev->raid_disk = rdev->desc_nr;
			set_bit(In_sync, &rdev->flags);
		} else if (rdev->raid_disk >=
			    (mddev->raid_disks - min(0, mddev->delta_disks)) &&
			   !test_bit(Journal, &rdev->flags)) {
			rdev->raid_disk = -1;
			clear_bit(In_sync, &rdev->flags);
		}
	}
}

/* Read a fixed-point number.
 * Numbers in sysfs attributes should be in "standard" units where
 * possible, so time should be in seconds.
 * However we internally use a a much smaller unit such as
 * milliseconds or jiffies.
 * This function takes a decimal number with a possible fractional
 * component, and produces an integer which is the result of
 * multiplying that number by 10^'scale'.
 * all without any floating-point arithmetic.
 */
int strict_strtoul_scaled(const char *cp, unsigned long *res, int scale)
{
	unsigned long result = 0;
	long decimals = -1;
	while (isdigit(*cp) || (*cp == '.' && decimals < 0)) {
		if (*cp == '.')
			decimals = 0;
		else if (decimals < scale) {
			unsigned int value;
			value = *cp - '0';
			result = result * 10 + value;
			if (decimals >= 0)
				decimals++;
		}
		cp++;
	}
	if (*cp == '\n')
		cp++;
	if (*cp)
		return -EINVAL;
	if (decimals < 0)
		decimals = 0;
	while (decimals < scale) {
		result *= 10;
		decimals ++;
	}
	*res = result;
	return 0;
}

static ssize_t
safe_delay_show(struct mddev *mddev, char *page)
{
	int msec = (mddev->safemode_delay*1000)/HZ;
	return sprintf(page, "%d.%03d\n", msec/1000, msec%1000);
}
static ssize_t
safe_delay_store(struct mddev *mddev, const char *cbuf, size_t len)
{
	unsigned long msec;

	if (mddev_is_clustered(mddev)) {
		pr_warn("md: Safemode is disabled for clustered mode\n");
		return -EINVAL;
	}

	if (strict_strtoul_scaled(cbuf, &msec, 3) < 0)
		return -EINVAL;
	if (msec == 0)
		mddev->safemode_delay = 0;
	else {
		unsigned long old_delay = mddev->safemode_delay;
		unsigned long new_delay = (msec*HZ)/1000;

		if (new_delay == 0)
			new_delay = 1;
		mddev->safemode_delay = new_delay;
		if (new_delay < old_delay || old_delay == 0)
			mod_timer(&mddev->safemode_timer, jiffies+1);
	}
	return len;
}
static struct md_sysfs_entry md_safe_delay =
__ATTR(safe_mode_delay, S_IRUGO|S_IWUSR,safe_delay_show, safe_delay_store);

static ssize_t
level_show(struct mddev *mddev, char *page)
{
	struct md_personality *p;
	int ret;
	spin_lock(&mddev->lock);
	p = mddev->pers;
	if (p)
		ret = sprintf(page, "%s\n", p->name);
	else if (mddev->clevel[0])
		ret = sprintf(page, "%s\n", mddev->clevel);
	else if (mddev->level != LEVEL_NONE)
		ret = sprintf(page, "%d\n", mddev->level);
	else
		ret = 0;
	spin_unlock(&mddev->lock);
	return ret;
}

static ssize_t
level_store(struct mddev *mddev, const char *buf, size_t len)
{
	char clevel[16];
	ssize_t rv;
	size_t slen = len;
	struct md_personality *pers, *oldpers;
	long level;
	void *priv, *oldpriv;
	struct md_rdev *rdev;

	if (slen == 0 || slen >= sizeof(clevel))
		return -EINVAL;

	rv = mddev_lock(mddev);
	if (rv)
		return rv;

	if (mddev->pers == NULL) {
		strncpy(mddev->clevel, buf, slen);
		if (mddev->clevel[slen-1] == '\n')
			slen--;
		mddev->clevel[slen] = 0;
		mddev->level = LEVEL_NONE;
		rv = len;
		goto out_unlock;
	}
	rv = -EROFS;
	if (mddev->ro)
		goto out_unlock;

	/* request to change the personality.  Need to ensure:
	 *  - array is not engaged in resync/recovery/reshape
	 *  - old personality can be suspended
	 *  - new personality will access other array.
	 */

	rv = -EBUSY;
	if (mddev->sync_thread ||
	    test_bit(MD_RECOVERY_RUNNING, &mddev->recovery) ||
	    mddev->reshape_position != MaxSector ||
	    mddev->sysfs_active)
		goto out_unlock;

	rv = -EINVAL;
	if (!mddev->pers->quiesce) {
		pr_warn("md: %s: %s does not support online personality change\n",
			mdname(mddev), mddev->pers->name);
		goto out_unlock;
	}

	/* Now find the new personality */
	strncpy(clevel, buf, slen);
	if (clevel[slen-1] == '\n')
		slen--;
	clevel[slen] = 0;
	if (kstrtol(clevel, 10, &level))
		level = LEVEL_NONE;

	if (request_module("md-%s", clevel) != 0)
		request_module("md-level-%s", clevel);
	spin_lock(&pers_lock);
	pers = find_pers(level, clevel);
	if (!pers || !try_module_get(pers->owner)) {
		spin_unlock(&pers_lock);
		pr_warn("md: personality %s not loaded\n", clevel);
		rv = -EINVAL;
		goto out_unlock;
	}
	spin_unlock(&pers_lock);

	if (pers == mddev->pers) {
		/* Nothing to do! */
		module_put(pers->owner);
		rv = len;
		goto out_unlock;
	}
	if (!pers->takeover) {
		module_put(pers->owner);
		pr_warn("md: %s: %s does not support personality takeover\n",
			mdname(mddev), clevel);
		rv = -EINVAL;
		goto out_unlock;
	}

	rdev_for_each(rdev, mddev)
		rdev->new_raid_disk = rdev->raid_disk;

	/* ->takeover must set new_* and/or delta_disks
	 * if it succeeds, and may set them when it fails.
	 */
	priv = pers->takeover(mddev);
	if (IS_ERR(priv)) {
		mddev->new_level = mddev->level;
		mddev->new_layout = mddev->layout;
		mddev->new_chunk_sectors = mddev->chunk_sectors;
		mddev->raid_disks -= mddev->delta_disks;
		mddev->delta_disks = 0;
		mddev->reshape_backwards = 0;
		module_put(pers->owner);
		pr_warn("md: %s: %s would not accept array\n",
			mdname(mddev), clevel);
		rv = PTR_ERR(priv);
		goto out_unlock;
	}

	/* Looks like we have a winner */
	mddev_suspend(mddev);
	mddev_detach(mddev);

	spin_lock(&mddev->lock);
	oldpers = mddev->pers;
	oldpriv = mddev->private;
	mddev->pers = pers;
	mddev->private = priv;
	strlcpy(mddev->clevel, pers->name, sizeof(mddev->clevel));
	mddev->level = mddev->new_level;
	mddev->layout = mddev->new_layout;
	mddev->chunk_sectors = mddev->new_chunk_sectors;
	mddev->delta_disks = 0;
	mddev->reshape_backwards = 0;
	mddev->degraded = 0;
	spin_unlock(&mddev->lock);

	if (oldpers->sync_request == NULL &&
	    mddev->external) {
		/* We are converting from a no-redundancy array
		 * to a redundancy array and metadata is managed
		 * externally so we need to be sure that writes
		 * won't block due to a need to transition
		 *      clean->dirty
		 * until external management is started.
		 */
		mddev->in_sync = 0;
		mddev->safemode_delay = 0;
		mddev->safemode = 0;
	}

	oldpers->free(mddev, oldpriv);

	if (oldpers->sync_request == NULL &&
	    pers->sync_request != NULL) {
		/* need to add the md_redundancy_group */
		if (sysfs_create_group(&mddev->kobj, &md_redundancy_group))
			pr_warn("md: cannot register extra attributes for %s\n",
				mdname(mddev));
		mddev->sysfs_action = sysfs_get_dirent(mddev->kobj.sd, "sync_action");
	}
	if (oldpers->sync_request != NULL &&
	    pers->sync_request == NULL) {
		/* need to remove the md_redundancy_group */
		if (mddev->to_remove == NULL)
			mddev->to_remove = &md_redundancy_group;
	}

	module_put(oldpers->owner);

	rdev_for_each(rdev, mddev) {
		if (rdev->raid_disk < 0)
			continue;
		if (rdev->new_raid_disk >= mddev->raid_disks)
			rdev->new_raid_disk = -1;
		if (rdev->new_raid_disk == rdev->raid_disk)
			continue;
		sysfs_unlink_rdev(mddev, rdev);
	}
	rdev_for_each(rdev, mddev) {
		if (rdev->raid_disk < 0)
			continue;
		if (rdev->new_raid_disk == rdev->raid_disk)
			continue;
		rdev->raid_disk = rdev->new_raid_disk;
		if (rdev->raid_disk < 0)
			clear_bit(In_sync, &rdev->flags);
		else {
			if (sysfs_link_rdev(mddev, rdev))
				pr_warn("md: cannot register rd%d for %s after level change\n",
					rdev->raid_disk, mdname(mddev));
		}
	}

	if (pers->sync_request == NULL) {
		/* this is now an array without redundancy, so
		 * it must always be in_sync
		 */
		mddev->in_sync = 1;
		del_timer_sync(&mddev->safemode_timer);
	}
	blk_set_stacking_limits(&mddev->queue->limits);
	pers->run(mddev);
	set_bit(MD_SB_CHANGE_DEVS, &mddev->sb_flags);
	mddev_resume(mddev);
	if (!mddev->thread)
		md_update_sb(mddev, 1);
	sysfs_notify(&mddev->kobj, NULL, "level");
	md_new_event(mddev);
	rv = len;
out_unlock:
	mddev_unlock(mddev);
	return rv;
}

static struct md_sysfs_entry md_level =
__ATTR(level, S_IRUGO|S_IWUSR, level_show, level_store);

static ssize_t
layout_show(struct mddev *mddev, char *page)
{
	/* just a number, not meaningful for all levels */
	if (mddev->reshape_position != MaxSector &&
	    mddev->layout != mddev->new_layout)
		return sprintf(page, "%d (%d)\n",
			       mddev->new_layout, mddev->layout);
	return sprintf(page, "%d\n", mddev->layout);
}

static ssize_t
layout_store(struct mddev *mddev, const char *buf, size_t len)
{
	unsigned int n;
	int err;

	err = kstrtouint(buf, 10, &n);
	if (err < 0)
		return err;
	err = mddev_lock(mddev);
	if (err)
		return err;

	if (mddev->pers) {
		if (mddev->pers->check_reshape == NULL)
			err = -EBUSY;
		else if (mddev->ro)
			err = -EROFS;
		else {
			mddev->new_layout = n;
			err = mddev->pers->check_reshape(mddev);
			if (err)
				mddev->new_layout = mddev->layout;
		}
	} else {
		mddev->new_layout = n;
		if (mddev->reshape_position == MaxSector)
			mddev->layout = n;
	}
	mddev_unlock(mddev);
	return err ?: len;
}
static struct md_sysfs_entry md_layout =
__ATTR(layout, S_IRUGO|S_IWUSR, layout_show, layout_store);

static ssize_t
raid_disks_show(struct mddev *mddev, char *page)
{
	if (mddev->raid_disks == 0)
		return 0;
	if (mddev->reshape_position != MaxSector &&
	    mddev->delta_disks != 0)
		return sprintf(page, "%d (%d)\n", mddev->raid_disks,
			       mddev->raid_disks - mddev->delta_disks);
	return sprintf(page, "%d\n", mddev->raid_disks);
}

static int update_raid_disks(struct mddev *mddev, int raid_disks);

static ssize_t
raid_disks_store(struct mddev *mddev, const char *buf, size_t len)
{
	unsigned int n;
	int err;

	err = kstrtouint(buf, 10, &n);
	if (err < 0)
		return err;

	err = mddev_lock(mddev);
	if (err)
		return err;
	if (mddev->pers)
		err = update_raid_disks(mddev, n);
	else if (mddev->reshape_position != MaxSector) {
		struct md_rdev *rdev;
		int olddisks = mddev->raid_disks - mddev->delta_disks;

		err = -EINVAL;
		rdev_for_each(rdev, mddev) {
			if (olddisks < n &&
			    rdev->data_offset < rdev->new_data_offset)
				goto out_unlock;
			if (olddisks > n &&
			    rdev->data_offset > rdev->new_data_offset)
				goto out_unlock;
		}
		err = 0;
		mddev->delta_disks = n - olddisks;
		mddev->raid_disks = n;
		mddev->reshape_backwards = (mddev->delta_disks < 0);
	} else
		mddev->raid_disks = n;
out_unlock:
	mddev_unlock(mddev);
	return err ? err : len;
}
static struct md_sysfs_entry md_raid_disks =
__ATTR(raid_disks, S_IRUGO|S_IWUSR, raid_disks_show, raid_disks_store);

static ssize_t
chunk_size_show(struct mddev *mddev, char *page)
{
	if (mddev->reshape_position != MaxSector &&
	    mddev->chunk_sectors != mddev->new_chunk_sectors)
		return sprintf(page, "%d (%d)\n",
			       mddev->new_chunk_sectors << 9,
			       mddev->chunk_sectors << 9);
	return sprintf(page, "%d\n", mddev->chunk_sectors << 9);
}

static ssize_t
chunk_size_store(struct mddev *mddev, const char *buf, size_t len)
{
	unsigned long n;
	int err;

	err = kstrtoul(buf, 10, &n);
	if (err < 0)
		return err;

	err = mddev_lock(mddev);
	if (err)
		return err;
	if (mddev->pers) {
		if (mddev->pers->check_reshape == NULL)
			err = -EBUSY;
		else if (mddev->ro)
			err = -EROFS;
		else {
			mddev->new_chunk_sectors = n >> 9;
			err = mddev->pers->check_reshape(mddev);
			if (err)
				mddev->new_chunk_sectors = mddev->chunk_sectors;
		}
	} else {
		mddev->new_chunk_sectors = n >> 9;
		if (mddev->reshape_position == MaxSector)
			mddev->chunk_sectors = n >> 9;
	}
	mddev_unlock(mddev);
	return err ?: len;
}
static struct md_sysfs_entry md_chunk_size =
__ATTR(chunk_size, S_IRUGO|S_IWUSR, chunk_size_show, chunk_size_store);

static ssize_t
resync_start_show(struct mddev *mddev, char *page)
{
	if (mddev->recovery_cp == MaxSector)
		return sprintf(page, "none\n");
	return sprintf(page, "%llu\n", (unsigned long long)mddev->recovery_cp);
}

static ssize_t
resync_start_store(struct mddev *mddev, const char *buf, size_t len)
{
	unsigned long long n;
	int err;

	if (cmd_match(buf, "none"))
		n = MaxSector;
	else {
		err = kstrtoull(buf, 10, &n);
		if (err < 0)
			return err;
		if (n != (sector_t)n)
			return -EINVAL;
	}

	err = mddev_lock(mddev);
	if (err)
		return err;
	if (mddev->pers && !test_bit(MD_RECOVERY_FROZEN, &mddev->recovery))
		err = -EBUSY;

	if (!err) {
		mddev->recovery_cp = n;
		if (mddev->pers)
			set_bit(MD_SB_CHANGE_CLEAN, &mddev->sb_flags);
	}
	mddev_unlock(mddev);
	return err ?: len;
}
static struct md_sysfs_entry md_resync_start =
__ATTR_PREALLOC(resync_start, S_IRUGO|S_IWUSR,
		resync_start_show, resync_start_store);

/*
 * The array state can be:
 *
 * clear
 *     No devices, no size, no level
 *     Equivalent to STOP_ARRAY ioctl
 * inactive
 *     May have some settings, but array is not active
 *        all IO results in error
 *     When written, doesn't tear down array, but just stops it
 * suspended (not supported yet)
 *     All IO requests will block. The array can be reconfigured.
 *     Writing this, if accepted, will block until array is quiescent
 * readonly
 *     no resync can happen.  no superblocks get written.
 *     write requests fail
 * read-auto
 *     like readonly, but behaves like 'clean' on a write request.
 *
 * clean - no pending writes, but otherwise active.
 *     When written to inactive array, starts without resync
 *     If a write request arrives then
 *       if metadata is known, mark 'dirty' and switch to 'active'.
 *       if not known, block and switch to write-pending
 *     If written to an active array that has pending writes, then fails.
 * active
 *     fully active: IO and resync can be happening.
 *     When written to inactive array, starts with resync
 *
 * write-pending
 *     clean, but writes are blocked waiting for 'active' to be written.
 *
 * active-idle
 *     like active, but no writes have been seen for a while (100msec).
 *
 */
enum array_state { clear, inactive, suspended, readonly, read_auto, clean, active,
		   write_pending, active_idle, bad_word};
static char *array_states[] = {
	"clear", "inactive", "suspended", "readonly", "read-auto", "clean", "active",
	"write-pending", "active-idle", NULL };

static int match_word(const char *word, char **list)
{
	int n;
	for (n=0; list[n]; n++)
		if (cmd_match(word, list[n]))
			break;
	return n;
}

static ssize_t
array_state_show(struct mddev *mddev, char *page)
{
	enum array_state st = inactive;

	if (mddev->pers)
		switch(mddev->ro) {
		case 1:
			st = readonly;
			break;
		case 2:
			st = read_auto;
			break;
		case 0:
			spin_lock(&mddev->lock);
			if (test_bit(MD_SB_CHANGE_PENDING, &mddev->sb_flags))
				st = write_pending;
			else if (mddev->in_sync)
				st = clean;
			else if (mddev->safemode)
				st = active_idle;
			else
				st = active;
			spin_unlock(&mddev->lock);
		}
	else {
		if (list_empty(&mddev->disks) &&
		    mddev->raid_disks == 0 &&
		    mddev->dev_sectors == 0)
			st = clear;
		else
			st = inactive;
	}
	return sprintf(page, "%s\n", array_states[st]);
}

static int do_md_stop(struct mddev *mddev, int ro, struct block_device *bdev);
static int md_set_readonly(struct mddev *mddev, struct block_device *bdev);
static int do_md_run(struct mddev *mddev);
static int restart_array(struct mddev *mddev);

static ssize_t
array_state_store(struct mddev *mddev, const char *buf, size_t len)
{
	int err = 0;
	enum array_state st = match_word(buf, array_states);

	if (mddev->pers && (st == active || st == clean) && mddev->ro != 1) {
		/* don't take reconfig_mutex when toggling between
		 * clean and active
		 */
		spin_lock(&mddev->lock);
		if (st == active) {
			restart_array(mddev);
			clear_bit(MD_SB_CHANGE_PENDING, &mddev->sb_flags);
			md_wakeup_thread(mddev->thread);
			wake_up(&mddev->sb_wait);
		} else /* st == clean */ {
			restart_array(mddev);
			if (!set_in_sync(mddev))
				err = -EBUSY;
		}
		if (!err)
			sysfs_notify_dirent_safe(mddev->sysfs_state);
		spin_unlock(&mddev->lock);
		return err ?: len;
	}
	err = mddev_lock(mddev);
	if (err)
		return err;
	err = -EINVAL;
	switch(st) {
	case bad_word:
		break;
	case clear:
		/* stopping an active array */
		err = do_md_stop(mddev, 0, NULL);
		break;
	case inactive:
		/* stopping an active array */
		if (mddev->pers)
			err = do_md_stop(mddev, 2, NULL);
		else
			err = 0; /* already inactive */
		break;
	case suspended:
		break; /* not supported yet */
	case readonly:
		if (mddev->pers)
			err = md_set_readonly(mddev, NULL);
		else {
			mddev->ro = 1;
			set_disk_ro(mddev->gendisk, 1);
			err = do_md_run(mddev);
		}
		break;
	case read_auto:
		if (mddev->pers) {
			if (mddev->ro == 0)
				err = md_set_readonly(mddev, NULL);
			else if (mddev->ro == 1)
				err = restart_array(mddev);
			if (err == 0) {
				mddev->ro = 2;
				set_disk_ro(mddev->gendisk, 0);
			}
		} else {
			mddev->ro = 2;
			err = do_md_run(mddev);
		}
		break;
	case clean:
		if (mddev->pers) {
			err = restart_array(mddev);
			if (err)
				break;
			spin_lock(&mddev->lock);
			if (!set_in_sync(mddev))
				err = -EBUSY;
			spin_unlock(&mddev->lock);
		} else
			err = -EINVAL;
		break;
	case active:
		if (mddev->pers) {
			err = restart_array(mddev);
			if (err)
				break;
			clear_bit(MD_SB_CHANGE_PENDING, &mddev->sb_flags);
			wake_up(&mddev->sb_wait);
			err = 0;
		} else {
			mddev->ro = 0;
			set_disk_ro(mddev->gendisk, 0);
			err = do_md_run(mddev);
		}
		break;
	case write_pending:
	case active_idle:
		/* these cannot be set */
		break;
	}

	if (!err) {
		if (mddev->hold_active == UNTIL_IOCTL)
			mddev->hold_active = 0;
		sysfs_notify_dirent_safe(mddev->sysfs_state);
	}
	mddev_unlock(mddev);
	return err ?: len;
}
static struct md_sysfs_entry md_array_state =
__ATTR_PREALLOC(array_state, S_IRUGO|S_IWUSR, array_state_show, array_state_store);

static ssize_t
max_corrected_read_errors_show(struct mddev *mddev, char *page) {
	return sprintf(page, "%d\n",
		       atomic_read(&mddev->max_corr_read_errors));
}

static ssize_t
max_corrected_read_errors_store(struct mddev *mddev, const char *buf, size_t len)
{
	unsigned int n;
	int rv;

	rv = kstrtouint(buf, 10, &n);
	if (rv < 0)
		return rv;
	atomic_set(&mddev->max_corr_read_errors, n);
	return len;
}

static struct md_sysfs_entry max_corr_read_errors =
__ATTR(max_read_errors, S_IRUGO|S_IWUSR, max_corrected_read_errors_show,
	max_corrected_read_errors_store);

static ssize_t
null_show(struct mddev *mddev, char *page)
{
	return -EINVAL;
}

static ssize_t
new_dev_store(struct mddev *mddev, const char *buf, size_t len)
{
	/* buf must be %d:%d\n? giving major and minor numbers */
	/* The new device is added to the array.
	 * If the array has a persistent superblock, we read the
	 * superblock to initialise info and check validity.
	 * Otherwise, only checking done is that in bind_rdev_to_array,
	 * which mainly checks size.
	 */
	char *e;
	int major = simple_strtoul(buf, &e, 10);
	int minor;
	dev_t dev;
	struct md_rdev *rdev;
	int err;

	if (!*buf || *e != ':' || !e[1] || e[1] == '\n')
		return -EINVAL;
	minor = simple_strtoul(e+1, &e, 10);
	if (*e && *e != '\n')
		return -EINVAL;
	dev = MKDEV(major, minor);
	if (major != MAJOR(dev) ||
	    minor != MINOR(dev))
		return -EOVERFLOW;

	flush_workqueue(md_misc_wq);

	err = mddev_lock(mddev);
	if (err)
		return err;
	if (mddev->persistent) {
		rdev = md_import_device(dev, mddev->major_version,
					mddev->minor_version);
		if (!IS_ERR(rdev) && !list_empty(&mddev->disks)) {
			struct md_rdev *rdev0
				= list_entry(mddev->disks.next,
					     struct md_rdev, same_set);
			err = super_types[mddev->major_version]
				.load_super(rdev, rdev0, mddev->minor_version);
			if (err < 0)
				goto out;
		}
	} else if (mddev->external)
		rdev = md_import_device(dev, -2, -1);
	else
		rdev = md_import_device(dev, -1, -1);

	if (IS_ERR(rdev)) {
		mddev_unlock(mddev);
		return PTR_ERR(rdev);
	}
	err = bind_rdev_to_array(rdev, mddev);
 out:
	if (err)
		export_rdev(rdev);
	mddev_unlock(mddev);
	if (!err)
		md_new_event(mddev);
	return err ? err : len;
}

static struct md_sysfs_entry md_new_device =
__ATTR(new_dev, S_IWUSR, null_show, new_dev_store);

static ssize_t
bitmap_store(struct mddev *mddev, const char *buf, size_t len)
{
	char *end;
	unsigned long chunk, end_chunk;
	int err;

	err = mddev_lock(mddev);
	if (err)
		return err;
	if (!mddev->bitmap)
		goto out;
	/* buf should be <chunk> <chunk> ... or <chunk>-<chunk> ... (range) */
	while (*buf) {
		chunk = end_chunk = simple_strtoul(buf, &end, 0);
		if (buf == end) break;
		if (*end == '-') { /* range */
			buf = end + 1;
			end_chunk = simple_strtoul(buf, &end, 0);
			if (buf == end) break;
		}
		if (*end && !isspace(*end)) break;
		md_bitmap_dirty_bits(mddev->bitmap, chunk, end_chunk);
		buf = skip_spaces(end);
	}
	md_bitmap_unplug(mddev->bitmap); /* flush the bits to disk */
out:
	mddev_unlock(mddev);
	return len;
}

static struct md_sysfs_entry md_bitmap =
__ATTR(bitmap_set_bits, S_IWUSR, null_show, bitmap_store);

static ssize_t
size_show(struct mddev *mddev, char *page)
{
	return sprintf(page, "%llu\n",
		(unsigned long long)mddev->dev_sectors / 2);
}

static int update_size(struct mddev *mddev, sector_t num_sectors);

static ssize_t
size_store(struct mddev *mddev, const char *buf, size_t len)
{
	/* If array is inactive, we can reduce the component size, but
	 * not increase it (except from 0).
	 * If array is active, we can try an on-line resize
	 */
	sector_t sectors;
	int err = strict_blocks_to_sectors(buf, &sectors);

	if (err < 0)
		return err;
	err = mddev_lock(mddev);
	if (err)
		return err;
	if (mddev->pers) {
		err = update_size(mddev, sectors);
		if (err == 0)
			md_update_sb(mddev, 1);
	} else {
		if (mddev->dev_sectors == 0 ||
		    mddev->dev_sectors > sectors)
			mddev->dev_sectors = sectors;
		else
			err = -ENOSPC;
	}
	mddev_unlock(mddev);
	return err ? err : len;
}

static struct md_sysfs_entry md_size =
__ATTR(component_size, S_IRUGO|S_IWUSR, size_show, size_store);

/* Metadata version.
 * This is one of
 *   'none' for arrays with no metadata (good luck...)
 *   'external' for arrays with externally managed metadata,
 * or N.M for internally known formats
 */
static ssize_t
metadata_show(struct mddev *mddev, char *page)
{
	if (mddev->persistent)
		return sprintf(page, "%d.%d\n",
			       mddev->major_version, mddev->minor_version);
	else if (mddev->external)
		return sprintf(page, "external:%s\n", mddev->metadata_type);
	else
		return sprintf(page, "none\n");
}

static ssize_t
metadata_store(struct mddev *mddev, const char *buf, size_t len)
{
	int major, minor;
	char *e;
	int err;
	/* Changing the details of 'external' metadata is
	 * always permitted.  Otherwise there must be
	 * no devices attached to the array.
	 */

	err = mddev_lock(mddev);
	if (err)
		return err;
	err = -EBUSY;
	if (mddev->external && strncmp(buf, "external:", 9) == 0)
		;
	else if (!list_empty(&mddev->disks))
		goto out_unlock;

	err = 0;
	if (cmd_match(buf, "none")) {
		mddev->persistent = 0;
		mddev->external = 0;
		mddev->major_version = 0;
		mddev->minor_version = 90;
		goto out_unlock;
	}
	if (strncmp(buf, "external:", 9) == 0) {
		size_t namelen = len-9;
		if (namelen >= sizeof(mddev->metadata_type))
			namelen = sizeof(mddev->metadata_type)-1;
		strncpy(mddev->metadata_type, buf+9, namelen);
		mddev->metadata_type[namelen] = 0;
		if (namelen && mddev->metadata_type[namelen-1] == '\n')
			mddev->metadata_type[--namelen] = 0;
		mddev->persistent = 0;
		mddev->external = 1;
		mddev->major_version = 0;
		mddev->minor_version = 90;
		goto out_unlock;
	}
	major = simple_strtoul(buf, &e, 10);
	err = -EINVAL;
	if (e==buf || *e != '.')
		goto out_unlock;
	buf = e+1;
	minor = simple_strtoul(buf, &e, 10);
	if (e==buf || (*e && *e != '\n') )
		goto out_unlock;
	err = -ENOENT;
	if (major >= ARRAY_SIZE(super_types) || super_types[major].name == NULL)
		goto out_unlock;
	mddev->major_version = major;
	mddev->minor_version = minor;
	mddev->persistent = 1;
	mddev->external = 0;
	err = 0;
out_unlock:
	mddev_unlock(mddev);
	return err ?: len;
}

static struct md_sysfs_entry md_metadata =
__ATTR_PREALLOC(metadata_version, S_IRUGO|S_IWUSR, metadata_show, metadata_store);

static ssize_t
action_show(struct mddev *mddev, char *page)
{
	char *type = "idle";
	unsigned long recovery = mddev->recovery;
	if (test_bit(MD_RECOVERY_FROZEN, &recovery))
		type = "frozen";
	else if (test_bit(MD_RECOVERY_RUNNING, &recovery) ||
	    (!mddev->ro && test_bit(MD_RECOVERY_NEEDED, &recovery))) {
		if (test_bit(MD_RECOVERY_RESHAPE, &recovery))
			type = "reshape";
		else if (test_bit(MD_RECOVERY_SYNC, &recovery)) {
			if (!test_bit(MD_RECOVERY_REQUESTED, &recovery))
				type = "resync";
			else if (test_bit(MD_RECOVERY_CHECK, &recovery))
				type = "check";
			else
				type = "repair";
		} else if (test_bit(MD_RECOVERY_RECOVER, &recovery))
			type = "recover";
		else if (mddev->reshape_position != MaxSector)
			type = "reshape";
	}
	return sprintf(page, "%s\n", type);
}

static ssize_t
action_store(struct mddev *mddev, const char *page, size_t len)
{
	if (!mddev->pers || !mddev->pers->sync_request)
		return -EINVAL;


	if (cmd_match(page, "idle") || cmd_match(page, "frozen")) {
		if (cmd_match(page, "frozen"))
			set_bit(MD_RECOVERY_FROZEN, &mddev->recovery);
		else
			clear_bit(MD_RECOVERY_FROZEN, &mddev->recovery);
		if (test_bit(MD_RECOVERY_RUNNING, &mddev->recovery) &&
		    mddev_lock(mddev) == 0) {
			flush_workqueue(md_misc_wq);
			if (mddev->sync_thread) {
				set_bit(MD_RECOVERY_INTR, &mddev->recovery);
				md_reap_sync_thread(mddev);
			}
			mddev_unlock(mddev);
		}
	} else if (test_bit(MD_RECOVERY_RUNNING, &mddev->recovery))
		return -EBUSY;
	else if (cmd_match(page, "resync"))
		clear_bit(MD_RECOVERY_FROZEN, &mddev->recovery);
	else if (cmd_match(page, "recover")) {
		clear_bit(MD_RECOVERY_FROZEN, &mddev->recovery);
		set_bit(MD_RECOVERY_RECOVER, &mddev->recovery);
	} else if (cmd_match(page, "reshape")) {
		int err;
		if (mddev->pers->start_reshape == NULL)
			return -EINVAL;
		err = mddev_lock(mddev);
		if (!err) {
			if (test_bit(MD_RECOVERY_RUNNING, &mddev->recovery))
				err =  -EBUSY;
			else {
				clear_bit(MD_RECOVERY_FROZEN, &mddev->recovery);
				err = mddev->pers->start_reshape(mddev);
			}
			mddev_unlock(mddev);
		}
		if (err)
			return err;
		sysfs_notify(&mddev->kobj, NULL, "degraded");
	} else {
		if (cmd_match(page, "check"))
			set_bit(MD_RECOVERY_CHECK, &mddev->recovery);
		else if (!cmd_match(page, "repair"))
			return -EINVAL;
		clear_bit(MD_RECOVERY_FROZEN, &mddev->recovery);
		set_bit(MD_RECOVERY_REQUESTED, &mddev->recovery);
		set_bit(MD_RECOVERY_SYNC, &mddev->recovery);
	}
	if (mddev->ro == 2) {
		/* A write to sync_action is enough to justify
		 * canceling read-auto mode
		 */
		mddev->ro = 0;
		md_wakeup_thread(mddev->sync_thread);
	}
	set_bit(MD_RECOVERY_NEEDED, &mddev->recovery);
	md_wakeup_thread(mddev->thread);
	sysfs_notify_dirent_safe(mddev->sysfs_action);
	return len;
}

static struct md_sysfs_entry md_scan_mode =
__ATTR_PREALLOC(sync_action, S_IRUGO|S_IWUSR, action_show, action_store);

static ssize_t
last_sync_action_show(struct mddev *mddev, char *page)
{
	return sprintf(page, "%s\n", mddev->last_sync_action);
}

static struct md_sysfs_entry md_last_scan_mode = __ATTR_RO(last_sync_action);

static ssize_t
mismatch_cnt_show(struct mddev *mddev, char *page)
{
	return sprintf(page, "%llu\n",
		       (unsigned long long)
		       atomic64_read(&mddev->resync_mismatches));
}

static struct md_sysfs_entry md_mismatches = __ATTR_RO(mismatch_cnt);

static ssize_t
sync_min_show(struct mddev *mddev, char *page)
{
	return sprintf(page, "%d (%s)\n", speed_min(mddev),
		       mddev->sync_speed_min ? "local": "system");
}

static ssize_t
sync_min_store(struct mddev *mddev, const char *buf, size_t len)
{
	unsigned int min;
	int rv;

	if (strncmp(buf, "system", 6)==0) {
		min = 0;
	} else {
		rv = kstrtouint(buf, 10, &min);
		if (rv < 0)
			return rv;
		if (min == 0)
			return -EINVAL;
	}
	mddev->sync_speed_min = min;
	return len;
}

static struct md_sysfs_entry md_sync_min =
__ATTR(sync_speed_min, S_IRUGO|S_IWUSR, sync_min_show, sync_min_store);

static ssize_t
sync_max_show(struct mddev *mddev, char *page)
{
	return sprintf(page, "%d (%s)\n", speed_max(mddev),
		       mddev->sync_speed_max ? "local": "system");
}

static ssize_t
sync_max_store(struct mddev *mddev, const char *buf, size_t len)
{
	unsigned int max;
	int rv;

	if (strncmp(buf, "system", 6)==0) {
		max = 0;
	} else {
		rv = kstrtouint(buf, 10, &max);
		if (rv < 0)
			return rv;
		if (max == 0)
			return -EINVAL;
	}
	mddev->sync_speed_max = max;
	return len;
}

static struct md_sysfs_entry md_sync_max =
__ATTR(sync_speed_max, S_IRUGO|S_IWUSR, sync_max_show, sync_max_store);

static ssize_t
degraded_show(struct mddev *mddev, char *page)
{
	return sprintf(page, "%d\n", mddev->degraded);
}
static struct md_sysfs_entry md_degraded = __ATTR_RO(degraded);

static ssize_t
sync_force_parallel_show(struct mddev *mddev, char *page)
{
	return sprintf(page, "%d\n", mddev->parallel_resync);
}

static ssize_t
sync_force_parallel_store(struct mddev *mddev, const char *buf, size_t len)
{
	long n;

	if (kstrtol(buf, 10, &n))
		return -EINVAL;

	if (n != 0 && n != 1)
		return -EINVAL;

	mddev->parallel_resync = n;

	if (mddev->sync_thread)
		wake_up(&resync_wait);

	return len;
}

/* force parallel resync, even with shared block devices */
static struct md_sysfs_entry md_sync_force_parallel =
__ATTR(sync_force_parallel, S_IRUGO|S_IWUSR,
       sync_force_parallel_show, sync_force_parallel_store);

static ssize_t
sync_speed_show(struct mddev *mddev, char *page)
{
	unsigned long resync, dt, db;
	if (mddev->curr_resync == 0)
		return sprintf(page, "none\n");
	resync = mddev->curr_mark_cnt - atomic_read(&mddev->recovery_active);
	dt = (jiffies - mddev->resync_mark) / HZ;
	if (!dt) dt++;
	db = resync - mddev->resync_mark_cnt;
	return sprintf(page, "%lu\n", db/dt/2); /* K/sec */
}

static struct md_sysfs_entry md_sync_speed = __ATTR_RO(sync_speed);

static ssize_t
sync_completed_show(struct mddev *mddev, char *page)
{
	unsigned long long max_sectors, resync;

	if (!test_bit(MD_RECOVERY_RUNNING, &mddev->recovery))
		return sprintf(page, "none\n");

	if (mddev->curr_resync == 1 ||
	    mddev->curr_resync == 2)
		return sprintf(page, "delayed\n");

	if (test_bit(MD_RECOVERY_SYNC, &mddev->recovery) ||
	    test_bit(MD_RECOVERY_RESHAPE, &mddev->recovery))
		max_sectors = mddev->resync_max_sectors;
	else
		max_sectors = mddev->dev_sectors;

	resync = mddev->curr_resync_completed;
	return sprintf(page, "%llu / %llu\n", resync, max_sectors);
}

static struct md_sysfs_entry md_sync_completed =
	__ATTR_PREALLOC(sync_completed, S_IRUGO, sync_completed_show, NULL);

static ssize_t
min_sync_show(struct mddev *mddev, char *page)
{
	return sprintf(page, "%llu\n",
		       (unsigned long long)mddev->resync_min);
}
static ssize_t
min_sync_store(struct mddev *mddev, const char *buf, size_t len)
{
	unsigned long long min;
	int err;

	if (kstrtoull(buf, 10, &min))
		return -EINVAL;

	spin_lock(&mddev->lock);
	err = -EINVAL;
	if (min > mddev->resync_max)
		goto out_unlock;

	err = -EBUSY;
	if (test_bit(MD_RECOVERY_RUNNING, &mddev->recovery))
		goto out_unlock;

	/* Round down to multiple of 4K for safety */
	mddev->resync_min = round_down(min, 8);
	err = 0;

out_unlock:
	spin_unlock(&mddev->lock);
	return err ?: len;
}

static struct md_sysfs_entry md_min_sync =
__ATTR(sync_min, S_IRUGO|S_IWUSR, min_sync_show, min_sync_store);

static ssize_t
max_sync_show(struct mddev *mddev, char *page)
{
	if (mddev->resync_max == MaxSector)
		return sprintf(page, "max\n");
	else
		return sprintf(page, "%llu\n",
			       (unsigned long long)mddev->resync_max);
}
static ssize_t
max_sync_store(struct mddev *mddev, const char *buf, size_t len)
{
	int err;
	spin_lock(&mddev->lock);
	if (strncmp(buf, "max", 3) == 0)
		mddev->resync_max = MaxSector;
	else {
		unsigned long long max;
		int chunk;

		err = -EINVAL;
		if (kstrtoull(buf, 10, &max))
			goto out_unlock;
		if (max < mddev->resync_min)
			goto out_unlock;

		err = -EBUSY;
		if (max < mddev->resync_max &&
		    mddev->ro == 0 &&
		    test_bit(MD_RECOVERY_RUNNING, &mddev->recovery))
			goto out_unlock;

		/* Must be a multiple of chunk_size */
		chunk = mddev->chunk_sectors;
		if (chunk) {
			sector_t temp = max;

			err = -EINVAL;
			if (sector_div(temp, chunk))
				goto out_unlock;
		}
		mddev->resync_max = max;
	}
	wake_up(&mddev->recovery_wait);
	err = 0;
out_unlock:
	spin_unlock(&mddev->lock);
	return err ?: len;
}

static struct md_sysfs_entry md_max_sync =
__ATTR(sync_max, S_IRUGO|S_IWUSR, max_sync_show, max_sync_store);

static ssize_t
suspend_lo_show(struct mddev *mddev, char *page)
{
	return sprintf(page, "%llu\n", (unsigned long long)mddev->suspend_lo);
}

static ssize_t
suspend_lo_store(struct mddev *mddev, const char *buf, size_t len)
{
	unsigned long long new;
	int err;

	err = kstrtoull(buf, 10, &new);
	if (err < 0)
		return err;
	if (new != (sector_t)new)
		return -EINVAL;

	err = mddev_lock(mddev);
	if (err)
		return err;
	err = -EINVAL;
	if (mddev->pers == NULL ||
	    mddev->pers->quiesce == NULL)
		goto unlock;
	mddev_suspend(mddev);
	mddev->suspend_lo = new;
	mddev_resume(mddev);

	err = 0;
unlock:
	mddev_unlock(mddev);
	return err ?: len;
}
static struct md_sysfs_entry md_suspend_lo =
__ATTR(suspend_lo, S_IRUGO|S_IWUSR, suspend_lo_show, suspend_lo_store);

static ssize_t
suspend_hi_show(struct mddev *mddev, char *page)
{
	return sprintf(page, "%llu\n", (unsigned long long)mddev->suspend_hi);
}

static ssize_t
suspend_hi_store(struct mddev *mddev, const char *buf, size_t len)
{
	unsigned long long new;
	int err;

	err = kstrtoull(buf, 10, &new);
	if (err < 0)
		return err;
	if (new != (sector_t)new)
		return -EINVAL;

	err = mddev_lock(mddev);
	if (err)
		return err;
	err = -EINVAL;
	if (mddev->pers == NULL)
		goto unlock;

	mddev_suspend(mddev);
	mddev->suspend_hi = new;
	mddev_resume(mddev);

	err = 0;
unlock:
	mddev_unlock(mddev);
	return err ?: len;
}
static struct md_sysfs_entry md_suspend_hi =
__ATTR(suspend_hi, S_IRUGO|S_IWUSR, suspend_hi_show, suspend_hi_store);

static ssize_t
reshape_position_show(struct mddev *mddev, char *page)
{
	if (mddev->reshape_position != MaxSector)
		return sprintf(page, "%llu\n",
			       (unsigned long long)mddev->reshape_position);
	strcpy(page, "none\n");
	return 5;
}

static ssize_t
reshape_position_store(struct mddev *mddev, const char *buf, size_t len)
{
	struct md_rdev *rdev;
	unsigned long long new;
	int err;

	err = kstrtoull(buf, 10, &new);
	if (err < 0)
		return err;
	if (new != (sector_t)new)
		return -EINVAL;
	err = mddev_lock(mddev);
	if (err)
		return err;
	err = -EBUSY;
	if (mddev->pers)
		goto unlock;
	mddev->reshape_position = new;
	mddev->delta_disks = 0;
	mddev->reshape_backwards = 0;
	mddev->new_level = mddev->level;
	mddev->new_layout = mddev->layout;
	mddev->new_chunk_sectors = mddev->chunk_sectors;
	rdev_for_each(rdev, mddev)
		rdev->new_data_offset = rdev->data_offset;
	err = 0;
unlock:
	mddev_unlock(mddev);
	return err ?: len;
}

static struct md_sysfs_entry md_reshape_position =
__ATTR(reshape_position, S_IRUGO|S_IWUSR, reshape_position_show,
       reshape_position_store);

static ssize_t
reshape_direction_show(struct mddev *mddev, char *page)
{
	return sprintf(page, "%s\n",
		       mddev->reshape_backwards ? "backwards" : "forwards");
}

static ssize_t
reshape_direction_store(struct mddev *mddev, const char *buf, size_t len)
{
	int backwards = 0;
	int err;

	if (cmd_match(buf, "forwards"))
		backwards = 0;
	else if (cmd_match(buf, "backwards"))
		backwards = 1;
	else
		return -EINVAL;
	if (mddev->reshape_backwards == backwards)
		return len;

	err = mddev_lock(mddev);
	if (err)
		return err;
	/* check if we are allowed to change */
	if (mddev->delta_disks)
		err = -EBUSY;
	else if (mddev->persistent &&
	    mddev->major_version == 0)
		err =  -EINVAL;
	else
		mddev->reshape_backwards = backwards;
	mddev_unlock(mddev);
	return err ?: len;
}

static struct md_sysfs_entry md_reshape_direction =
__ATTR(reshape_direction, S_IRUGO|S_IWUSR, reshape_direction_show,
       reshape_direction_store);

static ssize_t
array_size_show(struct mddev *mddev, char *page)
{
	if (mddev->external_size)
		return sprintf(page, "%llu\n",
			       (unsigned long long)mddev->array_sectors/2);
	else
		return sprintf(page, "default\n");
}

static ssize_t
array_size_store(struct mddev *mddev, const char *buf, size_t len)
{
	sector_t sectors;
	int err;

	err = mddev_lock(mddev);
	if (err)
		return err;

	/* cluster raid doesn't support change array_sectors */
	if (mddev_is_clustered(mddev)) {
		mddev_unlock(mddev);
		return -EINVAL;
	}

	if (strncmp(buf, "default", 7) == 0) {
		if (mddev->pers)
			sectors = mddev->pers->size(mddev, 0, 0);
		else
			sectors = mddev->array_sectors;

		mddev->external_size = 0;
	} else {
		if (strict_blocks_to_sectors(buf, &sectors) < 0)
			err = -EINVAL;
		else if (mddev->pers && mddev->pers->size(mddev, 0, 0) < sectors)
			err = -E2BIG;
		else
			mddev->external_size = 1;
	}

	if (!err) {
		mddev->array_sectors = sectors;
		if (mddev->pers) {
			set_capacity(mddev->gendisk, mddev->array_sectors);
			revalidate_disk(mddev->gendisk);
		}
	}
	mddev_unlock(mddev);
	return err ?: len;
}

static struct md_sysfs_entry md_array_size =
__ATTR(array_size, S_IRUGO|S_IWUSR, array_size_show,
       array_size_store);

static ssize_t
consistency_policy_show(struct mddev *mddev, char *page)
{
	int ret;

	if (test_bit(MD_HAS_JOURNAL, &mddev->flags)) {
		ret = sprintf(page, "journal\n");
	} else if (test_bit(MD_HAS_PPL, &mddev->flags)) {
		ret = sprintf(page, "ppl\n");
	} else if (mddev->bitmap) {
		ret = sprintf(page, "bitmap\n");
	} else if (mddev->pers) {
		if (mddev->pers->sync_request)
			ret = sprintf(page, "resync\n");
		else
			ret = sprintf(page, "none\n");
	} else {
		ret = sprintf(page, "unknown\n");
	}

	return ret;
}

static ssize_t
consistency_policy_store(struct mddev *mddev, const char *buf, size_t len)
{
	int err = 0;

	if (mddev->pers) {
		if (mddev->pers->change_consistency_policy)
			err = mddev->pers->change_consistency_policy(mddev, buf);
		else
			err = -EBUSY;
	} else if (mddev->external && strncmp(buf, "ppl", 3) == 0) {
		set_bit(MD_HAS_PPL, &mddev->flags);
	} else {
		err = -EINVAL;
	}

	return err ? err : len;
}

static struct md_sysfs_entry md_consistency_policy =
__ATTR(consistency_policy, S_IRUGO | S_IWUSR, consistency_policy_show,
       consistency_policy_store);

static struct attribute *md_default_attrs[] = {
	&md_level.attr,
	&md_layout.attr,
	&md_raid_disks.attr,
	&md_chunk_size.attr,
	&md_size.attr,
	&md_resync_start.attr,
	&md_metadata.attr,
	&md_new_device.attr,
	&md_safe_delay.attr,
	&md_array_state.attr,
	&md_reshape_position.attr,
	&md_reshape_direction.attr,
	&md_array_size.attr,
	&max_corr_read_errors.attr,
	&md_consistency_policy.attr,
	NULL,
};

static struct attribute *md_redundancy_attrs[] = {
	&md_scan_mode.attr,
	&md_last_scan_mode.attr,
	&md_mismatches.attr,
	&md_sync_min.attr,
	&md_sync_max.attr,
	&md_sync_speed.attr,
	&md_sync_force_parallel.attr,
	&md_sync_completed.attr,
	&md_min_sync.attr,
	&md_max_sync.attr,
	&md_suspend_lo.attr,
	&md_suspend_hi.attr,
	&md_bitmap.attr,
	&md_degraded.attr,
	NULL,
};
static struct attribute_group md_redundancy_group = {
	.name = NULL,
	.attrs = md_redundancy_attrs,
};

static ssize_t
md_attr_show(struct kobject *kobj, struct attribute *attr, char *page)
{
	struct md_sysfs_entry *entry = container_of(attr, struct md_sysfs_entry, attr);
	struct mddev *mddev = container_of(kobj, struct mddev, kobj);
	ssize_t rv;

	if (!entry->show)
		return -EIO;
	spin_lock(&all_mddevs_lock);
	if (list_empty(&mddev->all_mddevs)) {
		spin_unlock(&all_mddevs_lock);
		return -EBUSY;
	}
	mddev_get(mddev);
	spin_unlock(&all_mddevs_lock);

	rv = entry->show(mddev, page);
	mddev_put(mddev);
	return rv;
}

static ssize_t
md_attr_store(struct kobject *kobj, struct attribute *attr,
	      const char *page, size_t length)
{
	struct md_sysfs_entry *entry = container_of(attr, struct md_sysfs_entry, attr);
	struct mddev *mddev = container_of(kobj, struct mddev, kobj);
	ssize_t rv;

	if (!entry->store)
		return -EIO;
	if (!capable(CAP_SYS_ADMIN))
		return -EACCES;
	spin_lock(&all_mddevs_lock);
	if (list_empty(&mddev->all_mddevs)) {
		spin_unlock(&all_mddevs_lock);
		return -EBUSY;
	}
	mddev_get(mddev);
	spin_unlock(&all_mddevs_lock);
	rv = entry->store(mddev, page, length);
	mddev_put(mddev);
	return rv;
}

static void md_free(struct kobject *ko)
{
	struct mddev *mddev = container_of(ko, struct mddev, kobj);

	if (mddev->sysfs_state)
		sysfs_put(mddev->sysfs_state);

	if (mddev->gendisk)
		del_gendisk(mddev->gendisk);
	if (mddev->queue)
		blk_cleanup_queue(mddev->queue);
	if (mddev->gendisk)
		put_disk(mddev->gendisk);
	percpu_ref_exit(&mddev->writes_pending);

	bioset_exit(&mddev->bio_set);
	bioset_exit(&mddev->sync_set);
	kfree(mddev);
}

static const struct sysfs_ops md_sysfs_ops = {
	.show	= md_attr_show,
	.store	= md_attr_store,
};
static struct kobj_type md_ktype = {
	.release	= md_free,
	.sysfs_ops	= &md_sysfs_ops,
	.default_attrs	= md_default_attrs,
};

int mdp_major = 0;

static void mddev_delayed_delete(struct work_struct *ws)
{
	struct mddev *mddev = container_of(ws, struct mddev, del_work);

	sysfs_remove_group(&mddev->kobj, &md_bitmap_group);
	kobject_del(&mddev->kobj);
	kobject_put(&mddev->kobj);
}

static void no_op(struct percpu_ref *r) {}

int mddev_init_writes_pending(struct mddev *mddev)
{
	if (mddev->writes_pending.percpu_count_ptr)
		return 0;
	if (percpu_ref_init(&mddev->writes_pending, no_op, 0, GFP_KERNEL) < 0)
		return -ENOMEM;
	/* We want to start with the refcount at zero */
	percpu_ref_put(&mddev->writes_pending);
	return 0;
}
EXPORT_SYMBOL_GPL(mddev_init_writes_pending);

static int md_alloc(dev_t dev, char *name)
{
	/*
	 * If dev is zero, name is the name of a device to allocate with
	 * an arbitrary minor number.  It will be "md_???"
	 * If dev is non-zero it must be a device number with a MAJOR of
	 * MD_MAJOR or mdp_major.  In this case, if "name" is NULL, then
	 * the device is being created by opening a node in /dev.
	 * If "name" is not NULL, the device is being created by
	 * writing to /sys/module/md_mod/parameters/new_array.
	 */
	static DEFINE_MUTEX(disks_mutex);
	struct mddev *mddev = mddev_find(dev);
	struct gendisk *disk;
	int partitioned;
	int shift;
	int unit;
	int error;

	if (!mddev)
		return -ENODEV;

	partitioned = (MAJOR(mddev->unit) != MD_MAJOR);
	shift = partitioned ? MdpMinorShift : 0;
	unit = MINOR(mddev->unit) >> shift;

	/* wait for any previous instance of this device to be
	 * completely removed (mddev_delayed_delete).
	 */
	flush_workqueue(md_misc_wq);

	mutex_lock(&disks_mutex);
	error = -EEXIST;
	if (mddev->gendisk)
		goto abort;

	if (name && !dev) {
		/* Need to ensure that 'name' is not a duplicate.
		 */
		struct mddev *mddev2;
		spin_lock(&all_mddevs_lock);

		list_for_each_entry(mddev2, &all_mddevs, all_mddevs)
			if (mddev2->gendisk &&
			    strcmp(mddev2->gendisk->disk_name, name) == 0) {
				spin_unlock(&all_mddevs_lock);
				goto abort;
			}
		spin_unlock(&all_mddevs_lock);
	}
	if (name && dev)
		/*
		 * Creating /dev/mdNNN via "newarray", so adjust hold_active.
		 */
		mddev->hold_active = UNTIL_STOP;

	error = -ENOMEM;
	mddev->queue = blk_alloc_queue(GFP_KERNEL);
	if (!mddev->queue)
		goto abort;
	mddev->queue->queuedata = mddev;

	blk_queue_make_request(mddev->queue, md_make_request);
	blk_set_stacking_limits(&mddev->queue->limits);

	disk = alloc_disk(1 << shift);
	if (!disk) {
		blk_cleanup_queue(mddev->queue);
		mddev->queue = NULL;
		goto abort;
	}
	disk->major = MAJOR(mddev->unit);
	disk->first_minor = unit << shift;
	if (name)
		strcpy(disk->disk_name, name);
	else if (partitioned)
		sprintf(disk->disk_name, "md_d%d", unit);
	else
		sprintf(disk->disk_name, "md%d", unit);
	disk->fops = &md_fops;
	disk->private_data = mddev;
	disk->queue = mddev->queue;
	blk_queue_write_cache(mddev->queue, true, true);
	/* Allow extended partitions.  This makes the
	 * 'mdp' device redundant, but we can't really
	 * remove it now.
	 */
	disk->flags |= GENHD_FL_EXT_DEVT;
	mddev->gendisk = disk;
	/* As soon as we call add_disk(), another thread could get
	 * through to md_open, so make sure it doesn't get too far
	 */
	mutex_lock(&mddev->open_mutex);
	add_disk(disk);

	error = kobject_add(&mddev->kobj, &disk_to_dev(disk)->kobj, "%s", "md");
	if (error) {
		/* This isn't possible, but as kobject_init_and_add is marked
		 * __must_check, we must do something with the result
		 */
		pr_debug("md: cannot register %s/md - name in use\n",
			 disk->disk_name);
		error = 0;
	}
	if (mddev->kobj.sd &&
	    sysfs_create_group(&mddev->kobj, &md_bitmap_group))
		pr_debug("pointless warning\n");
	mutex_unlock(&mddev->open_mutex);
 abort:
	mutex_unlock(&disks_mutex);
	if (!error && mddev->kobj.sd) {
		kobject_uevent(&mddev->kobj, KOBJ_ADD);
		mddev->sysfs_state = sysfs_get_dirent_safe(mddev->kobj.sd, "array_state");
	}
	mddev_put(mddev);
	return error;
}

static struct kobject *md_probe(dev_t dev, int *part, void *data)
{
	if (create_on_open)
		md_alloc(dev, NULL);
	return NULL;
}

static int add_named_array(const char *val, const struct kernel_param *kp)
{
	/*
	 * val must be "md_*" or "mdNNN".
	 * For "md_*" we allocate an array with a large free minor number, and
	 * set the name to val.  val must not already be an active name.
	 * For "mdNNN" we allocate an array with the minor number NNN
	 * which must not already be in use.
	 */
	int len = strlen(val);
	char buf[DISK_NAME_LEN];
	unsigned long devnum;

	while (len && val[len-1] == '\n')
		len--;
	if (len >= DISK_NAME_LEN)
		return -E2BIG;
	strlcpy(buf, val, len+1);
	if (strncmp(buf, "md_", 3) == 0)
		return md_alloc(0, buf);
	if (strncmp(buf, "md", 2) == 0 &&
	    isdigit(buf[2]) &&
	    kstrtoul(buf+2, 10, &devnum) == 0 &&
	    devnum <= MINORMASK)
		return md_alloc(MKDEV(MD_MAJOR, devnum), NULL);

	return -EINVAL;
}

static void md_safemode_timeout(struct timer_list *t)
{
	struct mddev *mddev = from_timer(mddev, t, safemode_timer);

	mddev->safemode = 1;
	if (mddev->external)
		sysfs_notify_dirent_safe(mddev->sysfs_state);

	md_wakeup_thread(mddev->thread);
}

static int start_dirty_degraded;

int md_run(struct mddev *mddev)
{
	int err;
	struct md_rdev *rdev;
	struct md_personality *pers;

	if (list_empty(&mddev->disks))
		/* cannot run an array with no devices.. */
		return -EINVAL;

	if (mddev->pers)
		return -EBUSY;
	/* Cannot run until previous stop completes properly */
	if (mddev->sysfs_active)
		return -EBUSY;

	/*
	 * Analyze all RAID superblock(s)
	 */
	if (!mddev->raid_disks) {
		if (!mddev->persistent)
			return -EINVAL;
		analyze_sbs(mddev);
	}

	if (mddev->level != LEVEL_NONE)
		request_module("md-level-%d", mddev->level);
	else if (mddev->clevel[0])
		request_module("md-%s", mddev->clevel);

	/*
	 * Drop all container device buffers, from now on
	 * the only valid external interface is through the md
	 * device.
	 */
	mddev->has_superblocks = false;
	rdev_for_each(rdev, mddev) {
		if (test_bit(Faulty, &rdev->flags))
			continue;
		sync_blockdev(rdev->bdev);
		invalidate_bdev(rdev->bdev);
		if (mddev->ro != 1 &&
		    (bdev_read_only(rdev->bdev) ||
		     bdev_read_only(rdev->meta_bdev))) {
			mddev->ro = 1;
			if (mddev->gendisk)
				set_disk_ro(mddev->gendisk, 1);
		}

		if (rdev->sb_page)
			mddev->has_superblocks = true;

		/* perform some consistency tests on the device.
		 * We don't want the data to overlap the metadata,
		 * Internal Bitmap issues have been handled elsewhere.
		 */
		if (rdev->meta_bdev) {
			/* Nothing to check */;
		} else if (rdev->data_offset < rdev->sb_start) {
			if (mddev->dev_sectors &&
			    rdev->data_offset + mddev->dev_sectors
			    > rdev->sb_start) {
				pr_warn("md: %s: data overlaps metadata\n",
					mdname(mddev));
				return -EINVAL;
			}
		} else {
			if (rdev->sb_start + rdev->sb_size/512
			    > rdev->data_offset) {
				pr_warn("md: %s: metadata overlaps data\n",
					mdname(mddev));
				return -EINVAL;
			}
		}
		sysfs_notify_dirent_safe(rdev->sysfs_state);
	}

	if (!bioset_initialized(&mddev->bio_set)) {
		err = bioset_init(&mddev->bio_set, BIO_POOL_SIZE, 0, BIOSET_NEED_BVECS);
		if (err)
			return err;
	}
	if (!bioset_initialized(&mddev->sync_set)) {
		err = bioset_init(&mddev->sync_set, BIO_POOL_SIZE, 0, BIOSET_NEED_BVECS);
		if (err)
			return err;
	}

	spin_lock(&pers_lock);
	pers = find_pers(mddev->level, mddev->clevel);
	if (!pers || !try_module_get(pers->owner)) {
		spin_unlock(&pers_lock);
		if (mddev->level != LEVEL_NONE)
			pr_warn("md: personality for level %d is not loaded!\n",
				mddev->level);
		else
			pr_warn("md: personality for level %s is not loaded!\n",
				mddev->clevel);
		err = -EINVAL;
		goto abort;
	}
	spin_unlock(&pers_lock);
	if (mddev->level != pers->level) {
		mddev->level = pers->level;
		mddev->new_level = pers->level;
	}
	strlcpy(mddev->clevel, pers->name, sizeof(mddev->clevel));

	if (mddev->reshape_position != MaxSector &&
	    pers->start_reshape == NULL) {
		/* This personality cannot handle reshaping... */
		module_put(pers->owner);
		err = -EINVAL;
		goto abort;
	}

	if (pers->sync_request) {
		/* Warn if this is a potentially silly
		 * configuration.
		 */
		char b[BDEVNAME_SIZE], b2[BDEVNAME_SIZE];
		struct md_rdev *rdev2;
		int warned = 0;

		rdev_for_each(rdev, mddev)
			rdev_for_each(rdev2, mddev) {
				if (rdev < rdev2 &&
				    rdev->bdev->bd_contains ==
				    rdev2->bdev->bd_contains) {
					pr_warn("%s: WARNING: %s appears to be on the same physical disk as %s.\n",
						mdname(mddev),
						bdevname(rdev->bdev,b),
						bdevname(rdev2->bdev,b2));
					warned = 1;
				}
			}

		if (warned)
			pr_warn("True protection against single-disk failure might be compromised.\n");
	}

	mddev->recovery = 0;
	/* may be over-ridden by personality */
	mddev->resync_max_sectors = mddev->dev_sectors;

	mddev->ok_start_degraded = start_dirty_degraded;

	if (start_readonly && mddev->ro == 0)
		mddev->ro = 2; /* read-only, but switch on first write */

	err = pers->run(mddev);
	if (err)
		pr_warn("md: pers->run() failed ...\n");
	else if (pers->size(mddev, 0, 0) < mddev->array_sectors) {
		WARN_ONCE(!mddev->external_size,
			  "%s: default size too small, but 'external_size' not in effect?\n",
			  __func__);
		pr_warn("md: invalid array_size %llu > default size %llu\n",
			(unsigned long long)mddev->array_sectors / 2,
			(unsigned long long)pers->size(mddev, 0, 0) / 2);
		err = -EINVAL;
	}
	if (err == 0 && pers->sync_request &&
	    (mddev->bitmap_info.file || mddev->bitmap_info.offset)) {
		struct bitmap *bitmap;

		bitmap = md_bitmap_create(mddev, -1);
		if (IS_ERR(bitmap)) {
			err = PTR_ERR(bitmap);
			pr_warn("%s: failed to create bitmap (%d)\n",
				mdname(mddev), err);
		} else
			mddev->bitmap = bitmap;

	}
	if (err) {
		mddev_detach(mddev);
		if (mddev->private)
			pers->free(mddev, mddev->private);
		mddev->private = NULL;
		module_put(pers->owner);
		md_bitmap_destroy(mddev);
		goto abort;
	}
	if (mddev->queue) {
		bool nonrot = true;

		rdev_for_each(rdev, mddev) {
			if (rdev->raid_disk >= 0 &&
			    !blk_queue_nonrot(bdev_get_queue(rdev->bdev))) {
				nonrot = false;
				break;
			}
		}
		if (mddev->degraded)
			nonrot = false;
		if (nonrot)
			blk_queue_flag_set(QUEUE_FLAG_NONROT, mddev->queue);
		else
			blk_queue_flag_clear(QUEUE_FLAG_NONROT, mddev->queue);
		mddev->queue->backing_dev_info->congested_data = mddev;
		mddev->queue->backing_dev_info->congested_fn = md_congested;
	}
	if (pers->sync_request) {
		if (mddev->kobj.sd &&
		    sysfs_create_group(&mddev->kobj, &md_redundancy_group))
			pr_warn("md: cannot register extra attributes for %s\n",
				mdname(mddev));
		mddev->sysfs_action = sysfs_get_dirent_safe(mddev->kobj.sd, "sync_action");
	} else if (mddev->ro == 2) /* auto-readonly not meaningful */
		mddev->ro = 0;

	atomic_set(&mddev->max_corr_read_errors,
		   MD_DEFAULT_MAX_CORRECTED_READ_ERRORS);
	mddev->safemode = 0;
	if (mddev_is_clustered(mddev))
		mddev->safemode_delay = 0;
	else
		mddev->safemode_delay = (200 * HZ)/1000 +1; /* 200 msec delay */
	mddev->in_sync = 1;
	smp_wmb();
	spin_lock(&mddev->lock);
	mddev->pers = pers;
	spin_unlock(&mddev->lock);
	rdev_for_each(rdev, mddev)
		if (rdev->raid_disk >= 0)
			if (sysfs_link_rdev(mddev, rdev))
				/* failure here is OK */;

	if (mddev->degraded && !mddev->ro)
		/* This ensures that recovering status is reported immediately
		 * via sysfs - until a lack of spares is confirmed.
		 */
		set_bit(MD_RECOVERY_RECOVER, &mddev->recovery);
	set_bit(MD_RECOVERY_NEEDED, &mddev->recovery);

	if (mddev->sb_flags)
		md_update_sb(mddev, 0);

	md_new_event(mddev);
	sysfs_notify_dirent_safe(mddev->sysfs_state);
	sysfs_notify_dirent_safe(mddev->sysfs_action);
	sysfs_notify(&mddev->kobj, NULL, "degraded");
	return 0;

abort:
<<<<<<< HEAD
	mempool_destroy(mddev->flush_bio_pool);
	mddev->flush_bio_pool = NULL;
	mempool_destroy(mddev->flush_pool);
	mddev->flush_pool = NULL;

=======
	bioset_exit(&mddev->bio_set);
	bioset_exit(&mddev->sync_set);
>>>>>>> 0ecfebd2
	return err;
}
EXPORT_SYMBOL_GPL(md_run);

static int do_md_run(struct mddev *mddev)
{
	int err;

	err = md_run(mddev);
	if (err)
		goto out;
	err = md_bitmap_load(mddev);
	if (err) {
		md_bitmap_destroy(mddev);
		goto out;
	}

	if (mddev_is_clustered(mddev))
		md_allow_write(mddev);

	/* run start up tasks that require md_thread */
	md_start(mddev);

	md_wakeup_thread(mddev->thread);
	md_wakeup_thread(mddev->sync_thread); /* possibly kick off a reshape */

	set_capacity(mddev->gendisk, mddev->array_sectors);
	revalidate_disk(mddev->gendisk);
	mddev->changed = 1;
	kobject_uevent(&disk_to_dev(mddev->gendisk)->kobj, KOBJ_CHANGE);
out:
	return err;
}

int md_start(struct mddev *mddev)
{
	int ret = 0;

	if (mddev->pers->start) {
		set_bit(MD_RECOVERY_WAIT, &mddev->recovery);
		md_wakeup_thread(mddev->thread);
		ret = mddev->pers->start(mddev);
		clear_bit(MD_RECOVERY_WAIT, &mddev->recovery);
		md_wakeup_thread(mddev->sync_thread);
	}
	return ret;
}
EXPORT_SYMBOL_GPL(md_start);

static int restart_array(struct mddev *mddev)
{
	struct gendisk *disk = mddev->gendisk;
	struct md_rdev *rdev;
	bool has_journal = false;
	bool has_readonly = false;

	/* Complain if it has no devices */
	if (list_empty(&mddev->disks))
		return -ENXIO;
	if (!mddev->pers)
		return -EINVAL;
	if (!mddev->ro)
		return -EBUSY;

	rcu_read_lock();
	rdev_for_each_rcu(rdev, mddev) {
		if (test_bit(Journal, &rdev->flags) &&
		    !test_bit(Faulty, &rdev->flags))
			has_journal = true;
		if (bdev_read_only(rdev->bdev))
			has_readonly = true;
	}
	rcu_read_unlock();
	if (test_bit(MD_HAS_JOURNAL, &mddev->flags) && !has_journal)
		/* Don't restart rw with journal missing/faulty */
			return -EINVAL;
	if (has_readonly)
		return -EROFS;

	mddev->safemode = 0;
	mddev->ro = 0;
	set_disk_ro(disk, 0);
	pr_debug("md: %s switched to read-write mode.\n", mdname(mddev));
	/* Kick recovery or resync if necessary */
	set_bit(MD_RECOVERY_NEEDED, &mddev->recovery);
	md_wakeup_thread(mddev->thread);
	md_wakeup_thread(mddev->sync_thread);
	sysfs_notify_dirent_safe(mddev->sysfs_state);
	return 0;
}

static void md_clean(struct mddev *mddev)
{
	mddev->array_sectors = 0;
	mddev->external_size = 0;
	mddev->dev_sectors = 0;
	mddev->raid_disks = 0;
	mddev->recovery_cp = 0;
	mddev->resync_min = 0;
	mddev->resync_max = MaxSector;
	mddev->reshape_position = MaxSector;
	mddev->external = 0;
	mddev->persistent = 0;
	mddev->level = LEVEL_NONE;
	mddev->clevel[0] = 0;
	mddev->flags = 0;
	mddev->sb_flags = 0;
	mddev->ro = 0;
	mddev->metadata_type[0] = 0;
	mddev->chunk_sectors = 0;
	mddev->ctime = mddev->utime = 0;
	mddev->layout = 0;
	mddev->max_disks = 0;
	mddev->events = 0;
	mddev->can_decrease_events = 0;
	mddev->delta_disks = 0;
	mddev->reshape_backwards = 0;
	mddev->new_level = LEVEL_NONE;
	mddev->new_layout = 0;
	mddev->new_chunk_sectors = 0;
	mddev->curr_resync = 0;
	atomic64_set(&mddev->resync_mismatches, 0);
	mddev->suspend_lo = mddev->suspend_hi = 0;
	mddev->sync_speed_min = mddev->sync_speed_max = 0;
	mddev->recovery = 0;
	mddev->in_sync = 0;
	mddev->changed = 0;
	mddev->degraded = 0;
	mddev->safemode = 0;
	mddev->private = NULL;
	mddev->cluster_info = NULL;
	mddev->bitmap_info.offset = 0;
	mddev->bitmap_info.default_offset = 0;
	mddev->bitmap_info.default_space = 0;
	mddev->bitmap_info.chunksize = 0;
	mddev->bitmap_info.daemon_sleep = 0;
	mddev->bitmap_info.max_write_behind = 0;
	mddev->bitmap_info.nodes = 0;
}

static void __md_stop_writes(struct mddev *mddev)
{
	set_bit(MD_RECOVERY_FROZEN, &mddev->recovery);
	flush_workqueue(md_misc_wq);
	if (mddev->sync_thread) {
		set_bit(MD_RECOVERY_INTR, &mddev->recovery);
		md_reap_sync_thread(mddev);
	}

	del_timer_sync(&mddev->safemode_timer);

	if (mddev->pers && mddev->pers->quiesce) {
		mddev->pers->quiesce(mddev, 1);
		mddev->pers->quiesce(mddev, 0);
	}
	md_bitmap_flush(mddev);

	if (mddev->ro == 0 &&
	    ((!mddev->in_sync && !mddev_is_clustered(mddev)) ||
	     mddev->sb_flags)) {
		/* mark array as shutdown cleanly */
		if (!mddev_is_clustered(mddev))
			mddev->in_sync = 1;
		md_update_sb(mddev, 1);
	}
}

void md_stop_writes(struct mddev *mddev)
{
	mddev_lock_nointr(mddev);
	__md_stop_writes(mddev);
	mddev_unlock(mddev);
}
EXPORT_SYMBOL_GPL(md_stop_writes);

static void mddev_detach(struct mddev *mddev)
{
	md_bitmap_wait_behind_writes(mddev);
	if (mddev->pers && mddev->pers->quiesce) {
		mddev->pers->quiesce(mddev, 1);
		mddev->pers->quiesce(mddev, 0);
	}
	md_unregister_thread(&mddev->thread);
	if (mddev->queue)
		blk_sync_queue(mddev->queue); /* the unplug fn references 'conf'*/
}

static void __md_stop(struct mddev *mddev)
{
	struct md_personality *pers = mddev->pers;
	md_bitmap_destroy(mddev);
	mddev_detach(mddev);
	/* Ensure ->event_work is done */
	flush_workqueue(md_misc_wq);
	spin_lock(&mddev->lock);
	mddev->pers = NULL;
	spin_unlock(&mddev->lock);
	pers->free(mddev, mddev->private);
	mddev->private = NULL;
	if (pers->sync_request && mddev->to_remove == NULL)
		mddev->to_remove = &md_redundancy_group;
	module_put(pers->owner);
	clear_bit(MD_RECOVERY_FROZEN, &mddev->recovery);
}

void md_stop(struct mddev *mddev)
{
	/* stop the array and free an attached data structures.
	 * This is called from dm-raid
	 */
	__md_stop(mddev);
	bioset_exit(&mddev->bio_set);
	bioset_exit(&mddev->sync_set);
}

EXPORT_SYMBOL_GPL(md_stop);

static int md_set_readonly(struct mddev *mddev, struct block_device *bdev)
{
	int err = 0;
	int did_freeze = 0;

	if (!test_bit(MD_RECOVERY_FROZEN, &mddev->recovery)) {
		did_freeze = 1;
		set_bit(MD_RECOVERY_FROZEN, &mddev->recovery);
		md_wakeup_thread(mddev->thread);
	}
	if (test_bit(MD_RECOVERY_RUNNING, &mddev->recovery))
		set_bit(MD_RECOVERY_INTR, &mddev->recovery);
	if (mddev->sync_thread)
		/* Thread might be blocked waiting for metadata update
		 * which will now never happen */
		wake_up_process(mddev->sync_thread->tsk);

	if (mddev->external && test_bit(MD_SB_CHANGE_PENDING, &mddev->sb_flags))
		return -EBUSY;
	mddev_unlock(mddev);
	wait_event(resync_wait, !test_bit(MD_RECOVERY_RUNNING,
					  &mddev->recovery));
	wait_event(mddev->sb_wait,
		   !test_bit(MD_SB_CHANGE_PENDING, &mddev->sb_flags));
	mddev_lock_nointr(mddev);

	mutex_lock(&mddev->open_mutex);
	if ((mddev->pers && atomic_read(&mddev->openers) > !!bdev) ||
	    mddev->sync_thread ||
	    test_bit(MD_RECOVERY_RUNNING, &mddev->recovery)) {
		pr_warn("md: %s still in use.\n",mdname(mddev));
		if (did_freeze) {
			clear_bit(MD_RECOVERY_FROZEN, &mddev->recovery);
			set_bit(MD_RECOVERY_NEEDED, &mddev->recovery);
			md_wakeup_thread(mddev->thread);
		}
		err = -EBUSY;
		goto out;
	}
	if (mddev->pers) {
		__md_stop_writes(mddev);

		err  = -ENXIO;
		if (mddev->ro==1)
			goto out;
		mddev->ro = 1;
		set_disk_ro(mddev->gendisk, 1);
		clear_bit(MD_RECOVERY_FROZEN, &mddev->recovery);
		set_bit(MD_RECOVERY_NEEDED, &mddev->recovery);
		md_wakeup_thread(mddev->thread);
		sysfs_notify_dirent_safe(mddev->sysfs_state);
		err = 0;
	}
out:
	mutex_unlock(&mddev->open_mutex);
	return err;
}

/* mode:
 *   0 - completely stop and dis-assemble array
 *   2 - stop but do not disassemble array
 */
static int do_md_stop(struct mddev *mddev, int mode,
		      struct block_device *bdev)
{
	struct gendisk *disk = mddev->gendisk;
	struct md_rdev *rdev;
	int did_freeze = 0;

	if (!test_bit(MD_RECOVERY_FROZEN, &mddev->recovery)) {
		did_freeze = 1;
		set_bit(MD_RECOVERY_FROZEN, &mddev->recovery);
		md_wakeup_thread(mddev->thread);
	}
	if (test_bit(MD_RECOVERY_RUNNING, &mddev->recovery))
		set_bit(MD_RECOVERY_INTR, &mddev->recovery);
	if (mddev->sync_thread)
		/* Thread might be blocked waiting for metadata update
		 * which will now never happen */
		wake_up_process(mddev->sync_thread->tsk);

	mddev_unlock(mddev);
	wait_event(resync_wait, (mddev->sync_thread == NULL &&
				 !test_bit(MD_RECOVERY_RUNNING,
					   &mddev->recovery)));
	mddev_lock_nointr(mddev);

	mutex_lock(&mddev->open_mutex);
	if ((mddev->pers && atomic_read(&mddev->openers) > !!bdev) ||
	    mddev->sysfs_active ||
	    mddev->sync_thread ||
	    test_bit(MD_RECOVERY_RUNNING, &mddev->recovery)) {
		pr_warn("md: %s still in use.\n",mdname(mddev));
		mutex_unlock(&mddev->open_mutex);
		if (did_freeze) {
			clear_bit(MD_RECOVERY_FROZEN, &mddev->recovery);
			set_bit(MD_RECOVERY_NEEDED, &mddev->recovery);
			md_wakeup_thread(mddev->thread);
		}
		return -EBUSY;
	}
	if (mddev->pers) {
		if (mddev->ro)
			set_disk_ro(disk, 0);

		__md_stop_writes(mddev);
		__md_stop(mddev);
		mddev->queue->backing_dev_info->congested_fn = NULL;

		/* tell userspace to handle 'inactive' */
		sysfs_notify_dirent_safe(mddev->sysfs_state);

		rdev_for_each(rdev, mddev)
			if (rdev->raid_disk >= 0)
				sysfs_unlink_rdev(mddev, rdev);

		set_capacity(disk, 0);
		mutex_unlock(&mddev->open_mutex);
		mddev->changed = 1;
		revalidate_disk(disk);

		if (mddev->ro)
			mddev->ro = 0;
	} else
		mutex_unlock(&mddev->open_mutex);
	/*
	 * Free resources if final stop
	 */
	if (mode == 0) {
		pr_info("md: %s stopped.\n", mdname(mddev));

		if (mddev->bitmap_info.file) {
			struct file *f = mddev->bitmap_info.file;
			spin_lock(&mddev->lock);
			mddev->bitmap_info.file = NULL;
			spin_unlock(&mddev->lock);
			fput(f);
		}
		mddev->bitmap_info.offset = 0;

		export_array(mddev);

		md_clean(mddev);
		if (mddev->hold_active == UNTIL_STOP)
			mddev->hold_active = 0;
	}
	md_new_event(mddev);
	sysfs_notify_dirent_safe(mddev->sysfs_state);
	return 0;
}

#ifndef MODULE
static void autorun_array(struct mddev *mddev)
{
	struct md_rdev *rdev;
	int err;

	if (list_empty(&mddev->disks))
		return;

	pr_info("md: running: ");

	rdev_for_each(rdev, mddev) {
		char b[BDEVNAME_SIZE];
		pr_cont("<%s>", bdevname(rdev->bdev,b));
	}
	pr_cont("\n");

	err = do_md_run(mddev);
	if (err) {
		pr_warn("md: do_md_run() returned %d\n", err);
		do_md_stop(mddev, 0, NULL);
	}
}

/*
 * lets try to run arrays based on all disks that have arrived
 * until now. (those are in pending_raid_disks)
 *
 * the method: pick the first pending disk, collect all disks with
 * the same UUID, remove all from the pending list and put them into
 * the 'same_array' list. Then order this list based on superblock
 * update time (freshest comes first), kick out 'old' disks and
 * compare superblocks. If everything's fine then run it.
 *
 * If "unit" is allocated, then bump its reference count
 */
static void autorun_devices(int part)
{
	struct md_rdev *rdev0, *rdev, *tmp;
	struct mddev *mddev;
	char b[BDEVNAME_SIZE];

	pr_info("md: autorun ...\n");
	while (!list_empty(&pending_raid_disks)) {
		int unit;
		dev_t dev;
		LIST_HEAD(candidates);
		rdev0 = list_entry(pending_raid_disks.next,
					 struct md_rdev, same_set);

		pr_debug("md: considering %s ...\n", bdevname(rdev0->bdev,b));
		INIT_LIST_HEAD(&candidates);
		rdev_for_each_list(rdev, tmp, &pending_raid_disks)
			if (super_90_load(rdev, rdev0, 0) >= 0) {
				pr_debug("md:  adding %s ...\n",
					 bdevname(rdev->bdev,b));
				list_move(&rdev->same_set, &candidates);
			}
		/*
		 * now we have a set of devices, with all of them having
		 * mostly sane superblocks. It's time to allocate the
		 * mddev.
		 */
		if (part) {
			dev = MKDEV(mdp_major,
				    rdev0->preferred_minor << MdpMinorShift);
			unit = MINOR(dev) >> MdpMinorShift;
		} else {
			dev = MKDEV(MD_MAJOR, rdev0->preferred_minor);
			unit = MINOR(dev);
		}
		if (rdev0->preferred_minor != unit) {
			pr_warn("md: unit number in %s is bad: %d\n",
				bdevname(rdev0->bdev, b), rdev0->preferred_minor);
			break;
		}

		md_probe(dev, NULL, NULL);
		mddev = mddev_find(dev);
		if (!mddev || !mddev->gendisk) {
			if (mddev)
				mddev_put(mddev);
			break;
		}
		if (mddev_lock(mddev))
			pr_warn("md: %s locked, cannot run\n", mdname(mddev));
		else if (mddev->raid_disks || mddev->major_version
			 || !list_empty(&mddev->disks)) {
			pr_warn("md: %s already running, cannot run %s\n",
				mdname(mddev), bdevname(rdev0->bdev,b));
			mddev_unlock(mddev);
		} else {
			pr_debug("md: created %s\n", mdname(mddev));
			mddev->persistent = 1;
			rdev_for_each_list(rdev, tmp, &candidates) {
				list_del_init(&rdev->same_set);
				if (bind_rdev_to_array(rdev, mddev))
					export_rdev(rdev);
			}
			autorun_array(mddev);
			mddev_unlock(mddev);
		}
		/* on success, candidates will be empty, on error
		 * it won't...
		 */
		rdev_for_each_list(rdev, tmp, &candidates) {
			list_del_init(&rdev->same_set);
			export_rdev(rdev);
		}
		mddev_put(mddev);
	}
	pr_info("md: ... autorun DONE.\n");
}
#endif /* !MODULE */

static int get_version(void __user *arg)
{
	mdu_version_t ver;

	ver.major = MD_MAJOR_VERSION;
	ver.minor = MD_MINOR_VERSION;
	ver.patchlevel = MD_PATCHLEVEL_VERSION;

	if (copy_to_user(arg, &ver, sizeof(ver)))
		return -EFAULT;

	return 0;
}

static int get_array_info(struct mddev *mddev, void __user *arg)
{
	mdu_array_info_t info;
	int nr,working,insync,failed,spare;
	struct md_rdev *rdev;

	nr = working = insync = failed = spare = 0;
	rcu_read_lock();
	rdev_for_each_rcu(rdev, mddev) {
		nr++;
		if (test_bit(Faulty, &rdev->flags))
			failed++;
		else {
			working++;
			if (test_bit(In_sync, &rdev->flags))
				insync++;
			else if (test_bit(Journal, &rdev->flags))
				/* TODO: add journal count to md_u.h */
				;
			else
				spare++;
		}
	}
	rcu_read_unlock();

	info.major_version = mddev->major_version;
	info.minor_version = mddev->minor_version;
	info.patch_version = MD_PATCHLEVEL_VERSION;
	info.ctime         = clamp_t(time64_t, mddev->ctime, 0, U32_MAX);
	info.level         = mddev->level;
	info.size          = mddev->dev_sectors / 2;
	if (info.size != mddev->dev_sectors / 2) /* overflow */
		info.size = -1;
	info.nr_disks      = nr;
	info.raid_disks    = mddev->raid_disks;
	info.md_minor      = mddev->md_minor;
	info.not_persistent= !mddev->persistent;

	info.utime         = clamp_t(time64_t, mddev->utime, 0, U32_MAX);
	info.state         = 0;
	if (mddev->in_sync)
		info.state = (1<<MD_SB_CLEAN);
	if (mddev->bitmap && mddev->bitmap_info.offset)
		info.state |= (1<<MD_SB_BITMAP_PRESENT);
	if (mddev_is_clustered(mddev))
		info.state |= (1<<MD_SB_CLUSTERED);
	info.active_disks  = insync;
	info.working_disks = working;
	info.failed_disks  = failed;
	info.spare_disks   = spare;

	info.layout        = mddev->layout;
	info.chunk_size    = mddev->chunk_sectors << 9;

	if (copy_to_user(arg, &info, sizeof(info)))
		return -EFAULT;

	return 0;
}

static int get_bitmap_file(struct mddev *mddev, void __user * arg)
{
	mdu_bitmap_file_t *file = NULL; /* too big for stack allocation */
	char *ptr;
	int err;

	file = kzalloc(sizeof(*file), GFP_NOIO);
	if (!file)
		return -ENOMEM;

	err = 0;
	spin_lock(&mddev->lock);
	/* bitmap enabled */
	if (mddev->bitmap_info.file) {
		ptr = file_path(mddev->bitmap_info.file, file->pathname,
				sizeof(file->pathname));
		if (IS_ERR(ptr))
			err = PTR_ERR(ptr);
		else
			memmove(file->pathname, ptr,
				sizeof(file->pathname)-(ptr-file->pathname));
	}
	spin_unlock(&mddev->lock);

	if (err == 0 &&
	    copy_to_user(arg, file, sizeof(*file)))
		err = -EFAULT;

	kfree(file);
	return err;
}

static int get_disk_info(struct mddev *mddev, void __user * arg)
{
	mdu_disk_info_t info;
	struct md_rdev *rdev;

	if (copy_from_user(&info, arg, sizeof(info)))
		return -EFAULT;

	rcu_read_lock();
	rdev = md_find_rdev_nr_rcu(mddev, info.number);
	if (rdev) {
		info.major = MAJOR(rdev->bdev->bd_dev);
		info.minor = MINOR(rdev->bdev->bd_dev);
		info.raid_disk = rdev->raid_disk;
		info.state = 0;
		if (test_bit(Faulty, &rdev->flags))
			info.state |= (1<<MD_DISK_FAULTY);
		else if (test_bit(In_sync, &rdev->flags)) {
			info.state |= (1<<MD_DISK_ACTIVE);
			info.state |= (1<<MD_DISK_SYNC);
		}
		if (test_bit(Journal, &rdev->flags))
			info.state |= (1<<MD_DISK_JOURNAL);
		if (test_bit(WriteMostly, &rdev->flags))
			info.state |= (1<<MD_DISK_WRITEMOSTLY);
		if (test_bit(FailFast, &rdev->flags))
			info.state |= (1<<MD_DISK_FAILFAST);
	} else {
		info.major = info.minor = 0;
		info.raid_disk = -1;
		info.state = (1<<MD_DISK_REMOVED);
	}
	rcu_read_unlock();

	if (copy_to_user(arg, &info, sizeof(info)))
		return -EFAULT;

	return 0;
}

static int add_new_disk(struct mddev *mddev, mdu_disk_info_t *info)
{
	char b[BDEVNAME_SIZE], b2[BDEVNAME_SIZE];
	struct md_rdev *rdev;
	dev_t dev = MKDEV(info->major,info->minor);

	if (mddev_is_clustered(mddev) &&
		!(info->state & ((1 << MD_DISK_CLUSTER_ADD) | (1 << MD_DISK_CANDIDATE)))) {
		pr_warn("%s: Cannot add to clustered mddev.\n",
			mdname(mddev));
		return -EINVAL;
	}

	if (info->major != MAJOR(dev) || info->minor != MINOR(dev))
		return -EOVERFLOW;

	if (!mddev->raid_disks) {
		int err;
		/* expecting a device which has a superblock */
		rdev = md_import_device(dev, mddev->major_version, mddev->minor_version);
		if (IS_ERR(rdev)) {
			pr_warn("md: md_import_device returned %ld\n",
				PTR_ERR(rdev));
			return PTR_ERR(rdev);
		}
		if (!list_empty(&mddev->disks)) {
			struct md_rdev *rdev0
				= list_entry(mddev->disks.next,
					     struct md_rdev, same_set);
			err = super_types[mddev->major_version]
				.load_super(rdev, rdev0, mddev->minor_version);
			if (err < 0) {
				pr_warn("md: %s has different UUID to %s\n",
					bdevname(rdev->bdev,b),
					bdevname(rdev0->bdev,b2));
				export_rdev(rdev);
				return -EINVAL;
			}
		}
		err = bind_rdev_to_array(rdev, mddev);
		if (err)
			export_rdev(rdev);
		return err;
	}

	/*
	 * add_new_disk can be used once the array is assembled
	 * to add "hot spares".  They must already have a superblock
	 * written
	 */
	if (mddev->pers) {
		int err;
		if (!mddev->pers->hot_add_disk) {
			pr_warn("%s: personality does not support diskops!\n",
				mdname(mddev));
			return -EINVAL;
		}
		if (mddev->persistent)
			rdev = md_import_device(dev, mddev->major_version,
						mddev->minor_version);
		else
			rdev = md_import_device(dev, -1, -1);
		if (IS_ERR(rdev)) {
			pr_warn("md: md_import_device returned %ld\n",
				PTR_ERR(rdev));
			return PTR_ERR(rdev);
		}
		/* set saved_raid_disk if appropriate */
		if (!mddev->persistent) {
			if (info->state & (1<<MD_DISK_SYNC)  &&
			    info->raid_disk < mddev->raid_disks) {
				rdev->raid_disk = info->raid_disk;
				set_bit(In_sync, &rdev->flags);
				clear_bit(Bitmap_sync, &rdev->flags);
			} else
				rdev->raid_disk = -1;
			rdev->saved_raid_disk = rdev->raid_disk;
		} else
			super_types[mddev->major_version].
				validate_super(mddev, rdev);
		if ((info->state & (1<<MD_DISK_SYNC)) &&
		     rdev->raid_disk != info->raid_disk) {
			/* This was a hot-add request, but events doesn't
			 * match, so reject it.
			 */
			export_rdev(rdev);
			return -EINVAL;
		}

		clear_bit(In_sync, &rdev->flags); /* just to be sure */
		if (info->state & (1<<MD_DISK_WRITEMOSTLY))
			set_bit(WriteMostly, &rdev->flags);
		else
			clear_bit(WriteMostly, &rdev->flags);
		if (info->state & (1<<MD_DISK_FAILFAST))
			set_bit(FailFast, &rdev->flags);
		else
			clear_bit(FailFast, &rdev->flags);

		if (info->state & (1<<MD_DISK_JOURNAL)) {
			struct md_rdev *rdev2;
			bool has_journal = false;

			/* make sure no existing journal disk */
			rdev_for_each(rdev2, mddev) {
				if (test_bit(Journal, &rdev2->flags)) {
					has_journal = true;
					break;
				}
			}
			if (has_journal || mddev->bitmap) {
				export_rdev(rdev);
				return -EBUSY;
			}
			set_bit(Journal, &rdev->flags);
		}
		/*
		 * check whether the device shows up in other nodes
		 */
		if (mddev_is_clustered(mddev)) {
			if (info->state & (1 << MD_DISK_CANDIDATE))
				set_bit(Candidate, &rdev->flags);
			else if (info->state & (1 << MD_DISK_CLUSTER_ADD)) {
				/* --add initiated by this node */
				err = md_cluster_ops->add_new_disk(mddev, rdev);
				if (err) {
					export_rdev(rdev);
					return err;
				}
			}
		}

		rdev->raid_disk = -1;
		err = bind_rdev_to_array(rdev, mddev);

		if (err)
			export_rdev(rdev);

		if (mddev_is_clustered(mddev)) {
			if (info->state & (1 << MD_DISK_CANDIDATE)) {
				if (!err) {
					err = md_cluster_ops->new_disk_ack(mddev,
						err == 0);
					if (err)
						md_kick_rdev_from_array(rdev);
				}
			} else {
				if (err)
					md_cluster_ops->add_new_disk_cancel(mddev);
				else
					err = add_bound_rdev(rdev);
			}

		} else if (!err)
			err = add_bound_rdev(rdev);

		return err;
	}

	/* otherwise, add_new_disk is only allowed
	 * for major_version==0 superblocks
	 */
	if (mddev->major_version != 0) {
		pr_warn("%s: ADD_NEW_DISK not supported\n", mdname(mddev));
		return -EINVAL;
	}

	if (!(info->state & (1<<MD_DISK_FAULTY))) {
		int err;
		rdev = md_import_device(dev, -1, 0);
		if (IS_ERR(rdev)) {
			pr_warn("md: error, md_import_device() returned %ld\n",
				PTR_ERR(rdev));
			return PTR_ERR(rdev);
		}
		rdev->desc_nr = info->number;
		if (info->raid_disk < mddev->raid_disks)
			rdev->raid_disk = info->raid_disk;
		else
			rdev->raid_disk = -1;

		if (rdev->raid_disk < mddev->raid_disks)
			if (info->state & (1<<MD_DISK_SYNC))
				set_bit(In_sync, &rdev->flags);

		if (info->state & (1<<MD_DISK_WRITEMOSTLY))
			set_bit(WriteMostly, &rdev->flags);
		if (info->state & (1<<MD_DISK_FAILFAST))
			set_bit(FailFast, &rdev->flags);

		if (!mddev->persistent) {
			pr_debug("md: nonpersistent superblock ...\n");
			rdev->sb_start = i_size_read(rdev->bdev->bd_inode) / 512;
		} else
			rdev->sb_start = calc_dev_sboffset(rdev);
		rdev->sectors = rdev->sb_start;

		err = bind_rdev_to_array(rdev, mddev);
		if (err) {
			export_rdev(rdev);
			return err;
		}
	}

	return 0;
}

static int hot_remove_disk(struct mddev *mddev, dev_t dev)
{
	char b[BDEVNAME_SIZE];
	struct md_rdev *rdev;

	if (!mddev->pers)
		return -ENODEV;

	rdev = find_rdev(mddev, dev);
	if (!rdev)
		return -ENXIO;

	if (rdev->raid_disk < 0)
		goto kick_rdev;

	clear_bit(Blocked, &rdev->flags);
	remove_and_add_spares(mddev, rdev);

	if (rdev->raid_disk >= 0)
		goto busy;

kick_rdev:
	if (mddev_is_clustered(mddev))
		md_cluster_ops->remove_disk(mddev, rdev);

	md_kick_rdev_from_array(rdev);
	set_bit(MD_SB_CHANGE_DEVS, &mddev->sb_flags);
	if (mddev->thread)
		md_wakeup_thread(mddev->thread);
	else
		md_update_sb(mddev, 1);
	md_new_event(mddev);

	return 0;
busy:
	pr_debug("md: cannot remove active disk %s from %s ...\n",
		 bdevname(rdev->bdev,b), mdname(mddev));
	return -EBUSY;
}

static int hot_add_disk(struct mddev *mddev, dev_t dev)
{
	char b[BDEVNAME_SIZE];
	int err;
	struct md_rdev *rdev;

	if (!mddev->pers)
		return -ENODEV;

	if (mddev->major_version != 0) {
		pr_warn("%s: HOT_ADD may only be used with version-0 superblocks.\n",
			mdname(mddev));
		return -EINVAL;
	}
	if (!mddev->pers->hot_add_disk) {
		pr_warn("%s: personality does not support diskops!\n",
			mdname(mddev));
		return -EINVAL;
	}

	rdev = md_import_device(dev, -1, 0);
	if (IS_ERR(rdev)) {
		pr_warn("md: error, md_import_device() returned %ld\n",
			PTR_ERR(rdev));
		return -EINVAL;
	}

	if (mddev->persistent)
		rdev->sb_start = calc_dev_sboffset(rdev);
	else
		rdev->sb_start = i_size_read(rdev->bdev->bd_inode) / 512;

	rdev->sectors = rdev->sb_start;

	if (test_bit(Faulty, &rdev->flags)) {
		pr_warn("md: can not hot-add faulty %s disk to %s!\n",
			bdevname(rdev->bdev,b), mdname(mddev));
		err = -EINVAL;
		goto abort_export;
	}

	clear_bit(In_sync, &rdev->flags);
	rdev->desc_nr = -1;
	rdev->saved_raid_disk = -1;
	err = bind_rdev_to_array(rdev, mddev);
	if (err)
		goto abort_export;

	/*
	 * The rest should better be atomic, we can have disk failures
	 * noticed in interrupt contexts ...
	 */

	rdev->raid_disk = -1;

	set_bit(MD_SB_CHANGE_DEVS, &mddev->sb_flags);
	if (!mddev->thread)
		md_update_sb(mddev, 1);
	/*
	 * Kick recovery, maybe this spare has to be added to the
	 * array immediately.
	 */
	set_bit(MD_RECOVERY_NEEDED, &mddev->recovery);
	md_wakeup_thread(mddev->thread);
	md_new_event(mddev);
	return 0;

abort_export:
	export_rdev(rdev);
	return err;
}

static int set_bitmap_file(struct mddev *mddev, int fd)
{
	int err = 0;

	if (mddev->pers) {
		if (!mddev->pers->quiesce || !mddev->thread)
			return -EBUSY;
		if (mddev->recovery || mddev->sync_thread)
			return -EBUSY;
		/* we should be able to change the bitmap.. */
	}

	if (fd >= 0) {
		struct inode *inode;
		struct file *f;

		if (mddev->bitmap || mddev->bitmap_info.file)
			return -EEXIST; /* cannot add when bitmap is present */
		f = fget(fd);

		if (f == NULL) {
			pr_warn("%s: error: failed to get bitmap file\n",
				mdname(mddev));
			return -EBADF;
		}

		inode = f->f_mapping->host;
		if (!S_ISREG(inode->i_mode)) {
			pr_warn("%s: error: bitmap file must be a regular file\n",
				mdname(mddev));
			err = -EBADF;
		} else if (!(f->f_mode & FMODE_WRITE)) {
			pr_warn("%s: error: bitmap file must open for write\n",
				mdname(mddev));
			err = -EBADF;
		} else if (atomic_read(&inode->i_writecount) != 1) {
			pr_warn("%s: error: bitmap file is already in use\n",
				mdname(mddev));
			err = -EBUSY;
		}
		if (err) {
			fput(f);
			return err;
		}
		mddev->bitmap_info.file = f;
		mddev->bitmap_info.offset = 0; /* file overrides offset */
	} else if (mddev->bitmap == NULL)
		return -ENOENT; /* cannot remove what isn't there */
	err = 0;
	if (mddev->pers) {
		if (fd >= 0) {
			struct bitmap *bitmap;

			bitmap = md_bitmap_create(mddev, -1);
			mddev_suspend(mddev);
			if (!IS_ERR(bitmap)) {
				mddev->bitmap = bitmap;
				err = md_bitmap_load(mddev);
			} else
				err = PTR_ERR(bitmap);
			if (err) {
				md_bitmap_destroy(mddev);
				fd = -1;
			}
			mddev_resume(mddev);
		} else if (fd < 0) {
			mddev_suspend(mddev);
			md_bitmap_destroy(mddev);
			mddev_resume(mddev);
		}
	}
	if (fd < 0) {
		struct file *f = mddev->bitmap_info.file;
		if (f) {
			spin_lock(&mddev->lock);
			mddev->bitmap_info.file = NULL;
			spin_unlock(&mddev->lock);
			fput(f);
		}
	}

	return err;
}

/*
 * set_array_info is used two different ways
 * The original usage is when creating a new array.
 * In this usage, raid_disks is > 0 and it together with
 *  level, size, not_persistent,layout,chunksize determine the
 *  shape of the array.
 *  This will always create an array with a type-0.90.0 superblock.
 * The newer usage is when assembling an array.
 *  In this case raid_disks will be 0, and the major_version field is
 *  use to determine which style super-blocks are to be found on the devices.
 *  The minor and patch _version numbers are also kept incase the
 *  super_block handler wishes to interpret them.
 */
static int set_array_info(struct mddev *mddev, mdu_array_info_t *info)
{

	if (info->raid_disks == 0) {
		/* just setting version number for superblock loading */
		if (info->major_version < 0 ||
		    info->major_version >= ARRAY_SIZE(super_types) ||
		    super_types[info->major_version].name == NULL) {
			/* maybe try to auto-load a module? */
			pr_warn("md: superblock version %d not known\n",
				info->major_version);
			return -EINVAL;
		}
		mddev->major_version = info->major_version;
		mddev->minor_version = info->minor_version;
		mddev->patch_version = info->patch_version;
		mddev->persistent = !info->not_persistent;
		/* ensure mddev_put doesn't delete this now that there
		 * is some minimal configuration.
		 */
		mddev->ctime         = ktime_get_real_seconds();
		return 0;
	}
	mddev->major_version = MD_MAJOR_VERSION;
	mddev->minor_version = MD_MINOR_VERSION;
	mddev->patch_version = MD_PATCHLEVEL_VERSION;
	mddev->ctime         = ktime_get_real_seconds();

	mddev->level         = info->level;
	mddev->clevel[0]     = 0;
	mddev->dev_sectors   = 2 * (sector_t)info->size;
	mddev->raid_disks    = info->raid_disks;
	/* don't set md_minor, it is determined by which /dev/md* was
	 * openned
	 */
	if (info->state & (1<<MD_SB_CLEAN))
		mddev->recovery_cp = MaxSector;
	else
		mddev->recovery_cp = 0;
	mddev->persistent    = ! info->not_persistent;
	mddev->external	     = 0;

	mddev->layout        = info->layout;
	mddev->chunk_sectors = info->chunk_size >> 9;

	if (mddev->persistent) {
		mddev->max_disks = MD_SB_DISKS;
		mddev->flags = 0;
		mddev->sb_flags = 0;
	}
	set_bit(MD_SB_CHANGE_DEVS, &mddev->sb_flags);

	mddev->bitmap_info.default_offset = MD_SB_BYTES >> 9;
	mddev->bitmap_info.default_space = 64*2 - (MD_SB_BYTES >> 9);
	mddev->bitmap_info.offset = 0;

	mddev->reshape_position = MaxSector;

	/*
	 * Generate a 128 bit UUID
	 */
	get_random_bytes(mddev->uuid, 16);

	mddev->new_level = mddev->level;
	mddev->new_chunk_sectors = mddev->chunk_sectors;
	mddev->new_layout = mddev->layout;
	mddev->delta_disks = 0;
	mddev->reshape_backwards = 0;

	return 0;
}

void md_set_array_sectors(struct mddev *mddev, sector_t array_sectors)
{
	lockdep_assert_held(&mddev->reconfig_mutex);

	if (mddev->external_size)
		return;

	mddev->array_sectors = array_sectors;
}
EXPORT_SYMBOL(md_set_array_sectors);

static int update_size(struct mddev *mddev, sector_t num_sectors)
{
	struct md_rdev *rdev;
	int rv;
	int fit = (num_sectors == 0);
	sector_t old_dev_sectors = mddev->dev_sectors;

	if (mddev->pers->resize == NULL)
		return -EINVAL;
	/* The "num_sectors" is the number of sectors of each device that
	 * is used.  This can only make sense for arrays with redundancy.
	 * linear and raid0 always use whatever space is available. We can only
	 * consider changing this number if no resync or reconstruction is
	 * happening, and if the new size is acceptable. It must fit before the
	 * sb_start or, if that is <data_offset, it must fit before the size
	 * of each device.  If num_sectors is zero, we find the largest size
	 * that fits.
	 */
	if (test_bit(MD_RECOVERY_RUNNING, &mddev->recovery) ||
	    mddev->sync_thread)
		return -EBUSY;
	if (mddev->ro)
		return -EROFS;

	rdev_for_each(rdev, mddev) {
		sector_t avail = rdev->sectors;

		if (fit && (num_sectors == 0 || num_sectors > avail))
			num_sectors = avail;
		if (avail < num_sectors)
			return -ENOSPC;
	}
	rv = mddev->pers->resize(mddev, num_sectors);
	if (!rv) {
		if (mddev_is_clustered(mddev))
			md_cluster_ops->update_size(mddev, old_dev_sectors);
		else if (mddev->queue) {
			set_capacity(mddev->gendisk, mddev->array_sectors);
			revalidate_disk(mddev->gendisk);
		}
	}
	return rv;
}

static int update_raid_disks(struct mddev *mddev, int raid_disks)
{
	int rv;
	struct md_rdev *rdev;
	/* change the number of raid disks */
	if (mddev->pers->check_reshape == NULL)
		return -EINVAL;
	if (mddev->ro)
		return -EROFS;
	if (raid_disks <= 0 ||
	    (mddev->max_disks && raid_disks >= mddev->max_disks))
		return -EINVAL;
	if (mddev->sync_thread ||
	    test_bit(MD_RECOVERY_RUNNING, &mddev->recovery) ||
	    mddev->reshape_position != MaxSector)
		return -EBUSY;

	rdev_for_each(rdev, mddev) {
		if (mddev->raid_disks < raid_disks &&
		    rdev->data_offset < rdev->new_data_offset)
			return -EINVAL;
		if (mddev->raid_disks > raid_disks &&
		    rdev->data_offset > rdev->new_data_offset)
			return -EINVAL;
	}

	mddev->delta_disks = raid_disks - mddev->raid_disks;
	if (mddev->delta_disks < 0)
		mddev->reshape_backwards = 1;
	else if (mddev->delta_disks > 0)
		mddev->reshape_backwards = 0;

	rv = mddev->pers->check_reshape(mddev);
	if (rv < 0) {
		mddev->delta_disks = 0;
		mddev->reshape_backwards = 0;
	}
	return rv;
}

/*
 * update_array_info is used to change the configuration of an
 * on-line array.
 * The version, ctime,level,size,raid_disks,not_persistent, layout,chunk_size
 * fields in the info are checked against the array.
 * Any differences that cannot be handled will cause an error.
 * Normally, only one change can be managed at a time.
 */
static int update_array_info(struct mddev *mddev, mdu_array_info_t *info)
{
	int rv = 0;
	int cnt = 0;
	int state = 0;

	/* calculate expected state,ignoring low bits */
	if (mddev->bitmap && mddev->bitmap_info.offset)
		state |= (1 << MD_SB_BITMAP_PRESENT);

	if (mddev->major_version != info->major_version ||
	    mddev->minor_version != info->minor_version ||
/*	    mddev->patch_version != info->patch_version || */
	    mddev->ctime         != info->ctime         ||
	    mddev->level         != info->level         ||
/*	    mddev->layout        != info->layout        || */
	    mddev->persistent	 != !info->not_persistent ||
	    mddev->chunk_sectors != info->chunk_size >> 9 ||
	    /* ignore bottom 8 bits of state, and allow SB_BITMAP_PRESENT to change */
	    ((state^info->state) & 0xfffffe00)
		)
		return -EINVAL;
	/* Check there is only one change */
	if (info->size >= 0 && mddev->dev_sectors / 2 != info->size)
		cnt++;
	if (mddev->raid_disks != info->raid_disks)
		cnt++;
	if (mddev->layout != info->layout)
		cnt++;
	if ((state ^ info->state) & (1<<MD_SB_BITMAP_PRESENT))
		cnt++;
	if (cnt == 0)
		return 0;
	if (cnt > 1)
		return -EINVAL;

	if (mddev->layout != info->layout) {
		/* Change layout
		 * we don't need to do anything at the md level, the
		 * personality will take care of it all.
		 */
		if (mddev->pers->check_reshape == NULL)
			return -EINVAL;
		else {
			mddev->new_layout = info->layout;
			rv = mddev->pers->check_reshape(mddev);
			if (rv)
				mddev->new_layout = mddev->layout;
			return rv;
		}
	}
	if (info->size >= 0 && mddev->dev_sectors / 2 != info->size)
		rv = update_size(mddev, (sector_t)info->size * 2);

	if (mddev->raid_disks    != info->raid_disks)
		rv = update_raid_disks(mddev, info->raid_disks);

	if ((state ^ info->state) & (1<<MD_SB_BITMAP_PRESENT)) {
		if (mddev->pers->quiesce == NULL || mddev->thread == NULL) {
			rv = -EINVAL;
			goto err;
		}
		if (mddev->recovery || mddev->sync_thread) {
			rv = -EBUSY;
			goto err;
		}
		if (info->state & (1<<MD_SB_BITMAP_PRESENT)) {
			struct bitmap *bitmap;
			/* add the bitmap */
			if (mddev->bitmap) {
				rv = -EEXIST;
				goto err;
			}
			if (mddev->bitmap_info.default_offset == 0) {
				rv = -EINVAL;
				goto err;
			}
			mddev->bitmap_info.offset =
				mddev->bitmap_info.default_offset;
			mddev->bitmap_info.space =
				mddev->bitmap_info.default_space;
			bitmap = md_bitmap_create(mddev, -1);
			mddev_suspend(mddev);
			if (!IS_ERR(bitmap)) {
				mddev->bitmap = bitmap;
				rv = md_bitmap_load(mddev);
			} else
				rv = PTR_ERR(bitmap);
			if (rv)
				md_bitmap_destroy(mddev);
			mddev_resume(mddev);
		} else {
			/* remove the bitmap */
			if (!mddev->bitmap) {
				rv = -ENOENT;
				goto err;
			}
			if (mddev->bitmap->storage.file) {
				rv = -EINVAL;
				goto err;
			}
			if (mddev->bitmap_info.nodes) {
				/* hold PW on all the bitmap lock */
				if (md_cluster_ops->lock_all_bitmaps(mddev) <= 0) {
					pr_warn("md: can't change bitmap to none since the array is in use by more than one node\n");
					rv = -EPERM;
					md_cluster_ops->unlock_all_bitmaps(mddev);
					goto err;
				}

				mddev->bitmap_info.nodes = 0;
				md_cluster_ops->leave(mddev);
			}
			mddev_suspend(mddev);
			md_bitmap_destroy(mddev);
			mddev_resume(mddev);
			mddev->bitmap_info.offset = 0;
		}
	}
	md_update_sb(mddev, 1);
	return rv;
err:
	return rv;
}

static int set_disk_faulty(struct mddev *mddev, dev_t dev)
{
	struct md_rdev *rdev;
	int err = 0;

	if (mddev->pers == NULL)
		return -ENODEV;

	rcu_read_lock();
	rdev = md_find_rdev_rcu(mddev, dev);
	if (!rdev)
		err =  -ENODEV;
	else {
		md_error(mddev, rdev);
		if (!test_bit(Faulty, &rdev->flags))
			err = -EBUSY;
	}
	rcu_read_unlock();
	return err;
}

/*
 * We have a problem here : there is no easy way to give a CHS
 * virtual geometry. We currently pretend that we have a 2 heads
 * 4 sectors (with a BIG number of cylinders...). This drives
 * dosfs just mad... ;-)
 */
static int md_getgeo(struct block_device *bdev, struct hd_geometry *geo)
{
	struct mddev *mddev = bdev->bd_disk->private_data;

	geo->heads = 2;
	geo->sectors = 4;
	geo->cylinders = mddev->array_sectors / 8;
	return 0;
}

static inline bool md_ioctl_valid(unsigned int cmd)
{
	switch (cmd) {
	case ADD_NEW_DISK:
	case BLKROSET:
	case GET_ARRAY_INFO:
	case GET_BITMAP_FILE:
	case GET_DISK_INFO:
	case HOT_ADD_DISK:
	case HOT_REMOVE_DISK:
	case RAID_AUTORUN:
	case RAID_VERSION:
	case RESTART_ARRAY_RW:
	case RUN_ARRAY:
	case SET_ARRAY_INFO:
	case SET_BITMAP_FILE:
	case SET_DISK_FAULTY:
	case STOP_ARRAY:
	case STOP_ARRAY_RO:
	case CLUSTERED_DISK_NACK:
		return true;
	default:
		return false;
	}
}

static int md_ioctl(struct block_device *bdev, fmode_t mode,
			unsigned int cmd, unsigned long arg)
{
	int err = 0;
	void __user *argp = (void __user *)arg;
	struct mddev *mddev = NULL;
	int ro;
	bool did_set_md_closing = false;

	if (!md_ioctl_valid(cmd))
		return -ENOTTY;

	switch (cmd) {
	case RAID_VERSION:
	case GET_ARRAY_INFO:
	case GET_DISK_INFO:
		break;
	default:
		if (!capable(CAP_SYS_ADMIN))
			return -EACCES;
	}

	/*
	 * Commands dealing with the RAID driver but not any
	 * particular array:
	 */
	switch (cmd) {
	case RAID_VERSION:
		err = get_version(argp);
		goto out;

#ifndef MODULE
	case RAID_AUTORUN:
		err = 0;
		autostart_arrays(arg);
		goto out;
#endif
	default:;
	}

	/*
	 * Commands creating/starting a new array:
	 */

	mddev = bdev->bd_disk->private_data;

	if (!mddev) {
		BUG();
		goto out;
	}

	/* Some actions do not requires the mutex */
	switch (cmd) {
	case GET_ARRAY_INFO:
		if (!mddev->raid_disks && !mddev->external)
			err = -ENODEV;
		else
			err = get_array_info(mddev, argp);
		goto out;

	case GET_DISK_INFO:
		if (!mddev->raid_disks && !mddev->external)
			err = -ENODEV;
		else
			err = get_disk_info(mddev, argp);
		goto out;

	case SET_DISK_FAULTY:
		err = set_disk_faulty(mddev, new_decode_dev(arg));
		goto out;

	case GET_BITMAP_FILE:
		err = get_bitmap_file(mddev, argp);
		goto out;

	}

	if (cmd == ADD_NEW_DISK)
		/* need to ensure md_delayed_delete() has completed */
		flush_workqueue(md_misc_wq);

	if (cmd == HOT_REMOVE_DISK)
		/* need to ensure recovery thread has run */
		wait_event_interruptible_timeout(mddev->sb_wait,
						 !test_bit(MD_RECOVERY_NEEDED,
							   &mddev->recovery),
						 msecs_to_jiffies(5000));
	if (cmd == STOP_ARRAY || cmd == STOP_ARRAY_RO) {
		/* Need to flush page cache, and ensure no-one else opens
		 * and writes
		 */
		mutex_lock(&mddev->open_mutex);
		if (mddev->pers && atomic_read(&mddev->openers) > 1) {
			mutex_unlock(&mddev->open_mutex);
			err = -EBUSY;
			goto out;
		}
		WARN_ON_ONCE(test_bit(MD_CLOSING, &mddev->flags));
		set_bit(MD_CLOSING, &mddev->flags);
		did_set_md_closing = true;
		mutex_unlock(&mddev->open_mutex);
		sync_blockdev(bdev);
	}
	err = mddev_lock(mddev);
	if (err) {
		pr_debug("md: ioctl lock interrupted, reason %d, cmd %d\n",
			 err, cmd);
		goto out;
	}

	if (cmd == SET_ARRAY_INFO) {
		mdu_array_info_t info;
		if (!arg)
			memset(&info, 0, sizeof(info));
		else if (copy_from_user(&info, argp, sizeof(info))) {
			err = -EFAULT;
			goto unlock;
		}
		if (mddev->pers) {
			err = update_array_info(mddev, &info);
			if (err) {
				pr_warn("md: couldn't update array info. %d\n", err);
				goto unlock;
			}
			goto unlock;
		}
		if (!list_empty(&mddev->disks)) {
			pr_warn("md: array %s already has disks!\n", mdname(mddev));
			err = -EBUSY;
			goto unlock;
		}
		if (mddev->raid_disks) {
			pr_warn("md: array %s already initialised!\n", mdname(mddev));
			err = -EBUSY;
			goto unlock;
		}
		err = set_array_info(mddev, &info);
		if (err) {
			pr_warn("md: couldn't set array info. %d\n", err);
			goto unlock;
		}
		goto unlock;
	}

	/*
	 * Commands querying/configuring an existing array:
	 */
	/* if we are not initialised yet, only ADD_NEW_DISK, STOP_ARRAY,
	 * RUN_ARRAY, and GET_ and SET_BITMAP_FILE are allowed */
	if ((!mddev->raid_disks && !mddev->external)
	    && cmd != ADD_NEW_DISK && cmd != STOP_ARRAY
	    && cmd != RUN_ARRAY && cmd != SET_BITMAP_FILE
	    && cmd != GET_BITMAP_FILE) {
		err = -ENODEV;
		goto unlock;
	}

	/*
	 * Commands even a read-only array can execute:
	 */
	switch (cmd) {
	case RESTART_ARRAY_RW:
		err = restart_array(mddev);
		goto unlock;

	case STOP_ARRAY:
		err = do_md_stop(mddev, 0, bdev);
		goto unlock;

	case STOP_ARRAY_RO:
		err = md_set_readonly(mddev, bdev);
		goto unlock;

	case HOT_REMOVE_DISK:
		err = hot_remove_disk(mddev, new_decode_dev(arg));
		goto unlock;

	case ADD_NEW_DISK:
		/* We can support ADD_NEW_DISK on read-only arrays
		 * only if we are re-adding a preexisting device.
		 * So require mddev->pers and MD_DISK_SYNC.
		 */
		if (mddev->pers) {
			mdu_disk_info_t info;
			if (copy_from_user(&info, argp, sizeof(info)))
				err = -EFAULT;
			else if (!(info.state & (1<<MD_DISK_SYNC)))
				/* Need to clear read-only for this */
				break;
			else
				err = add_new_disk(mddev, &info);
			goto unlock;
		}
		break;

	case BLKROSET:
		if (get_user(ro, (int __user *)(arg))) {
			err = -EFAULT;
			goto unlock;
		}
		err = -EINVAL;

		/* if the bdev is going readonly the value of mddev->ro
		 * does not matter, no writes are coming
		 */
		if (ro)
			goto unlock;

		/* are we are already prepared for writes? */
		if (mddev->ro != 1)
			goto unlock;

		/* transitioning to readauto need only happen for
		 * arrays that call md_write_start
		 */
		if (mddev->pers) {
			err = restart_array(mddev);
			if (err == 0) {
				mddev->ro = 2;
				set_disk_ro(mddev->gendisk, 0);
			}
		}
		goto unlock;
	}

	/*
	 * The remaining ioctls are changing the state of the
	 * superblock, so we do not allow them on read-only arrays.
	 */
	if (mddev->ro && mddev->pers) {
		if (mddev->ro == 2) {
			mddev->ro = 0;
			sysfs_notify_dirent_safe(mddev->sysfs_state);
			set_bit(MD_RECOVERY_NEEDED, &mddev->recovery);
			/* mddev_unlock will wake thread */
			/* If a device failed while we were read-only, we
			 * need to make sure the metadata is updated now.
			 */
			if (test_bit(MD_SB_CHANGE_DEVS, &mddev->sb_flags)) {
				mddev_unlock(mddev);
				wait_event(mddev->sb_wait,
					   !test_bit(MD_SB_CHANGE_DEVS, &mddev->sb_flags) &&
					   !test_bit(MD_SB_CHANGE_PENDING, &mddev->sb_flags));
				mddev_lock_nointr(mddev);
			}
		} else {
			err = -EROFS;
			goto unlock;
		}
	}

	switch (cmd) {
	case ADD_NEW_DISK:
	{
		mdu_disk_info_t info;
		if (copy_from_user(&info, argp, sizeof(info)))
			err = -EFAULT;
		else
			err = add_new_disk(mddev, &info);
		goto unlock;
	}

	case CLUSTERED_DISK_NACK:
		if (mddev_is_clustered(mddev))
			md_cluster_ops->new_disk_ack(mddev, false);
		else
			err = -EINVAL;
		goto unlock;

	case HOT_ADD_DISK:
		err = hot_add_disk(mddev, new_decode_dev(arg));
		goto unlock;

	case RUN_ARRAY:
		err = do_md_run(mddev);
		goto unlock;

	case SET_BITMAP_FILE:
		err = set_bitmap_file(mddev, (int)arg);
		goto unlock;

	default:
		err = -EINVAL;
		goto unlock;
	}

unlock:
	if (mddev->hold_active == UNTIL_IOCTL &&
	    err != -EINVAL)
		mddev->hold_active = 0;
	mddev_unlock(mddev);
out:
	if(did_set_md_closing)
		clear_bit(MD_CLOSING, &mddev->flags);
	return err;
}
#ifdef CONFIG_COMPAT
static int md_compat_ioctl(struct block_device *bdev, fmode_t mode,
		    unsigned int cmd, unsigned long arg)
{
	switch (cmd) {
	case HOT_REMOVE_DISK:
	case HOT_ADD_DISK:
	case SET_DISK_FAULTY:
	case SET_BITMAP_FILE:
		/* These take in integer arg, do not convert */
		break;
	default:
		arg = (unsigned long)compat_ptr(arg);
		break;
	}

	return md_ioctl(bdev, mode, cmd, arg);
}
#endif /* CONFIG_COMPAT */

static int md_open(struct block_device *bdev, fmode_t mode)
{
	/*
	 * Succeed if we can lock the mddev, which confirms that
	 * it isn't being stopped right now.
	 */
	struct mddev *mddev = mddev_find(bdev->bd_dev);
	int err;

	if (!mddev)
		return -ENODEV;

	if (mddev->gendisk != bdev->bd_disk) {
		/* we are racing with mddev_put which is discarding this
		 * bd_disk.
		 */
		mddev_put(mddev);
		/* Wait until bdev->bd_disk is definitely gone */
		flush_workqueue(md_misc_wq);
		/* Then retry the open from the top */
		return -ERESTARTSYS;
	}
	BUG_ON(mddev != bdev->bd_disk->private_data);

	if ((err = mutex_lock_interruptible(&mddev->open_mutex)))
		goto out;

	if (test_bit(MD_CLOSING, &mddev->flags)) {
		mutex_unlock(&mddev->open_mutex);
		err = -ENODEV;
		goto out;
	}

	err = 0;
	atomic_inc(&mddev->openers);
	mutex_unlock(&mddev->open_mutex);

	check_disk_change(bdev);
 out:
	if (err)
		mddev_put(mddev);
	return err;
}

static void md_release(struct gendisk *disk, fmode_t mode)
{
	struct mddev *mddev = disk->private_data;

	BUG_ON(!mddev);
	atomic_dec(&mddev->openers);
	mddev_put(mddev);
}

static int md_media_changed(struct gendisk *disk)
{
	struct mddev *mddev = disk->private_data;

	return mddev->changed;
}

static int md_revalidate(struct gendisk *disk)
{
	struct mddev *mddev = disk->private_data;

	mddev->changed = 0;
	return 0;
}
static const struct block_device_operations md_fops =
{
	.owner		= THIS_MODULE,
	.open		= md_open,
	.release	= md_release,
	.ioctl		= md_ioctl,
#ifdef CONFIG_COMPAT
	.compat_ioctl	= md_compat_ioctl,
#endif
	.getgeo		= md_getgeo,
	.media_changed  = md_media_changed,
	.revalidate_disk= md_revalidate,
};

static int md_thread(void *arg)
{
	struct md_thread *thread = arg;

	/*
	 * md_thread is a 'system-thread', it's priority should be very
	 * high. We avoid resource deadlocks individually in each
	 * raid personality. (RAID5 does preallocation) We also use RR and
	 * the very same RT priority as kswapd, thus we will never get
	 * into a priority inversion deadlock.
	 *
	 * we definitely have to have equal or higher priority than
	 * bdflush, otherwise bdflush will deadlock if there are too
	 * many dirty RAID5 blocks.
	 */

	allow_signal(SIGKILL);
	while (!kthread_should_stop()) {

		/* We need to wait INTERRUPTIBLE so that
		 * we don't add to the load-average.
		 * That means we need to be sure no signals are
		 * pending
		 */
		if (signal_pending(current))
			flush_signals(current);

		wait_event_interruptible_timeout
			(thread->wqueue,
			 test_bit(THREAD_WAKEUP, &thread->flags)
			 || kthread_should_stop() || kthread_should_park(),
			 thread->timeout);

		clear_bit(THREAD_WAKEUP, &thread->flags);
		if (kthread_should_park())
			kthread_parkme();
		if (!kthread_should_stop())
			thread->run(thread);
	}

	return 0;
}

void md_wakeup_thread(struct md_thread *thread)
{
	if (thread) {
		pr_debug("md: waking up MD thread %s.\n", thread->tsk->comm);
		set_bit(THREAD_WAKEUP, &thread->flags);
		wake_up(&thread->wqueue);
	}
}
EXPORT_SYMBOL(md_wakeup_thread);

struct md_thread *md_register_thread(void (*run) (struct md_thread *),
		struct mddev *mddev, const char *name)
{
	struct md_thread *thread;

	thread = kzalloc(sizeof(struct md_thread), GFP_KERNEL);
	if (!thread)
		return NULL;

	init_waitqueue_head(&thread->wqueue);

	thread->run = run;
	thread->mddev = mddev;
	thread->timeout = MAX_SCHEDULE_TIMEOUT;
	thread->tsk = kthread_run(md_thread, thread,
				  "%s_%s",
				  mdname(thread->mddev),
				  name);
	if (IS_ERR(thread->tsk)) {
		kfree(thread);
		return NULL;
	}
	return thread;
}
EXPORT_SYMBOL(md_register_thread);

void md_unregister_thread(struct md_thread **threadp)
{
	struct md_thread *thread = *threadp;
	if (!thread)
		return;
	pr_debug("interrupting MD-thread pid %d\n", task_pid_nr(thread->tsk));
	/* Locking ensures that mddev_unlock does not wake_up a
	 * non-existent thread
	 */
	spin_lock(&pers_lock);
	*threadp = NULL;
	spin_unlock(&pers_lock);

	kthread_stop(thread->tsk);
	kfree(thread);
}
EXPORT_SYMBOL(md_unregister_thread);

void md_error(struct mddev *mddev, struct md_rdev *rdev)
{
	if (!rdev || test_bit(Faulty, &rdev->flags))
		return;

	if (!mddev->pers || !mddev->pers->error_handler)
		return;
	mddev->pers->error_handler(mddev,rdev);
	if (mddev->degraded)
		set_bit(MD_RECOVERY_RECOVER, &mddev->recovery);
	sysfs_notify_dirent_safe(rdev->sysfs_state);
	set_bit(MD_RECOVERY_INTR, &mddev->recovery);
	set_bit(MD_RECOVERY_NEEDED, &mddev->recovery);
	md_wakeup_thread(mddev->thread);
	if (mddev->event_work.func)
		queue_work(md_misc_wq, &mddev->event_work);
	md_new_event(mddev);
}
EXPORT_SYMBOL(md_error);

/* seq_file implementation /proc/mdstat */

static void status_unused(struct seq_file *seq)
{
	int i = 0;
	struct md_rdev *rdev;

	seq_printf(seq, "unused devices: ");

	list_for_each_entry(rdev, &pending_raid_disks, same_set) {
		char b[BDEVNAME_SIZE];
		i++;
		seq_printf(seq, "%s ",
			      bdevname(rdev->bdev,b));
	}
	if (!i)
		seq_printf(seq, "<none>");

	seq_printf(seq, "\n");
}

static int status_resync(struct seq_file *seq, struct mddev *mddev)
{
	sector_t max_sectors, resync, res;
	unsigned long dt, db = 0;
	sector_t rt, curr_mark_cnt, resync_mark_cnt;
	int scale, recovery_active;
	unsigned int per_milli;

	if (test_bit(MD_RECOVERY_SYNC, &mddev->recovery) ||
	    test_bit(MD_RECOVERY_RESHAPE, &mddev->recovery))
		max_sectors = mddev->resync_max_sectors;
	else
		max_sectors = mddev->dev_sectors;

	resync = mddev->curr_resync;
	if (resync <= 3) {
		if (test_bit(MD_RECOVERY_DONE, &mddev->recovery))
			/* Still cleaning up */
			resync = max_sectors;
	} else if (resync > max_sectors)
		resync = max_sectors;
	else
		resync -= atomic_read(&mddev->recovery_active);

	if (resync == 0) {
		if (test_bit(MD_RESYNCING_REMOTE, &mddev->recovery)) {
			struct md_rdev *rdev;

			rdev_for_each(rdev, mddev)
				if (rdev->raid_disk >= 0 &&
				    !test_bit(Faulty, &rdev->flags) &&
				    rdev->recovery_offset != MaxSector &&
				    rdev->recovery_offset) {
					seq_printf(seq, "\trecover=REMOTE");
					return 1;
				}
			if (mddev->reshape_position != MaxSector)
				seq_printf(seq, "\treshape=REMOTE");
			else
				seq_printf(seq, "\tresync=REMOTE");
			return 1;
		}
		if (mddev->recovery_cp < MaxSector) {
			seq_printf(seq, "\tresync=PENDING");
			return 1;
		}
		return 0;
	}
	if (resync < 3) {
		seq_printf(seq, "\tresync=DELAYED");
		return 1;
	}

	WARN_ON(max_sectors == 0);
	/* Pick 'scale' such that (resync>>scale)*1000 will fit
	 * in a sector_t, and (max_sectors>>scale) will fit in a
	 * u32, as those are the requirements for sector_div.
	 * Thus 'scale' must be at least 10
	 */
	scale = 10;
	if (sizeof(sector_t) > sizeof(unsigned long)) {
		while ( max_sectors/2 > (1ULL<<(scale+32)))
			scale++;
	}
	res = (resync>>scale)*1000;
	sector_div(res, (u32)((max_sectors>>scale)+1));

	per_milli = res;
	{
		int i, x = per_milli/50, y = 20-x;
		seq_printf(seq, "[");
		for (i = 0; i < x; i++)
			seq_printf(seq, "=");
		seq_printf(seq, ">");
		for (i = 0; i < y; i++)
			seq_printf(seq, ".");
		seq_printf(seq, "] ");
	}
	seq_printf(seq, " %s =%3u.%u%% (%llu/%llu)",
		   (test_bit(MD_RECOVERY_RESHAPE, &mddev->recovery)?
		    "reshape" :
		    (test_bit(MD_RECOVERY_CHECK, &mddev->recovery)?
		     "check" :
		     (test_bit(MD_RECOVERY_SYNC, &mddev->recovery) ?
		      "resync" : "recovery"))),
		   per_milli/10, per_milli % 10,
		   (unsigned long long) resync/2,
		   (unsigned long long) max_sectors/2);

	/*
	 * dt: time from mark until now
	 * db: blocks written from mark until now
	 * rt: remaining time
	 *
	 * rt is a sector_t, which is always 64bit now. We are keeping
	 * the original algorithm, but it is not really necessary.
	 *
	 * Original algorithm:
	 *   So we divide before multiply in case it is 32bit and close
	 *   to the limit.
	 *   We scale the divisor (db) by 32 to avoid losing precision
	 *   near the end of resync when the number of remaining sectors
	 *   is close to 'db'.
	 *   We then divide rt by 32 after multiplying by db to compensate.
	 *   The '+1' avoids division by zero if db is very small.
	 */
	dt = ((jiffies - mddev->resync_mark) / HZ);
	if (!dt) dt++;

	curr_mark_cnt = mddev->curr_mark_cnt;
	recovery_active = atomic_read(&mddev->recovery_active);
	resync_mark_cnt = mddev->resync_mark_cnt;

	if (curr_mark_cnt >= (recovery_active + resync_mark_cnt))
		db = curr_mark_cnt - (recovery_active + resync_mark_cnt);

	rt = max_sectors - resync;    /* number of remaining sectors */
	rt = div64_u64(rt, db/32+1);
	rt *= dt;
	rt >>= 5;

	seq_printf(seq, " finish=%lu.%lumin", (unsigned long)rt / 60,
		   ((unsigned long)rt % 60)/6);

	seq_printf(seq, " speed=%ldK/sec", db/2/dt);
	return 1;
}

static void *md_seq_start(struct seq_file *seq, loff_t *pos)
{
	struct list_head *tmp;
	loff_t l = *pos;
	struct mddev *mddev;

	if (l >= 0x10000)
		return NULL;
	if (!l--)
		/* header */
		return (void*)1;

	spin_lock(&all_mddevs_lock);
	list_for_each(tmp,&all_mddevs)
		if (!l--) {
			mddev = list_entry(tmp, struct mddev, all_mddevs);
			mddev_get(mddev);
			spin_unlock(&all_mddevs_lock);
			return mddev;
		}
	spin_unlock(&all_mddevs_lock);
	if (!l--)
		return (void*)2;/* tail */
	return NULL;
}

static void *md_seq_next(struct seq_file *seq, void *v, loff_t *pos)
{
	struct list_head *tmp;
	struct mddev *next_mddev, *mddev = v;

	++*pos;
	if (v == (void*)2)
		return NULL;

	spin_lock(&all_mddevs_lock);
	if (v == (void*)1)
		tmp = all_mddevs.next;
	else
		tmp = mddev->all_mddevs.next;
	if (tmp != &all_mddevs)
		next_mddev = mddev_get(list_entry(tmp,struct mddev,all_mddevs));
	else {
		next_mddev = (void*)2;
		*pos = 0x10000;
	}
	spin_unlock(&all_mddevs_lock);

	if (v != (void*)1)
		mddev_put(mddev);
	return next_mddev;

}

static void md_seq_stop(struct seq_file *seq, void *v)
{
	struct mddev *mddev = v;

	if (mddev && v != (void*)1 && v != (void*)2)
		mddev_put(mddev);
}

static int md_seq_show(struct seq_file *seq, void *v)
{
	struct mddev *mddev = v;
	sector_t sectors;
	struct md_rdev *rdev;

	if (v == (void*)1) {
		struct md_personality *pers;
		seq_printf(seq, "Personalities : ");
		spin_lock(&pers_lock);
		list_for_each_entry(pers, &pers_list, list)
			seq_printf(seq, "[%s] ", pers->name);

		spin_unlock(&pers_lock);
		seq_printf(seq, "\n");
		seq->poll_event = atomic_read(&md_event_count);
		return 0;
	}
	if (v == (void*)2) {
		status_unused(seq);
		return 0;
	}

	spin_lock(&mddev->lock);
	if (mddev->pers || mddev->raid_disks || !list_empty(&mddev->disks)) {
		seq_printf(seq, "%s : %sactive", mdname(mddev),
						mddev->pers ? "" : "in");
		if (mddev->pers) {
			if (mddev->ro==1)
				seq_printf(seq, " (read-only)");
			if (mddev->ro==2)
				seq_printf(seq, " (auto-read-only)");
			seq_printf(seq, " %s", mddev->pers->name);
		}

		sectors = 0;
		rcu_read_lock();
		rdev_for_each_rcu(rdev, mddev) {
			char b[BDEVNAME_SIZE];
			seq_printf(seq, " %s[%d]",
				bdevname(rdev->bdev,b), rdev->desc_nr);
			if (test_bit(WriteMostly, &rdev->flags))
				seq_printf(seq, "(W)");
			if (test_bit(Journal, &rdev->flags))
				seq_printf(seq, "(J)");
			if (test_bit(Faulty, &rdev->flags)) {
				seq_printf(seq, "(F)");
				continue;
			}
			if (rdev->raid_disk < 0)
				seq_printf(seq, "(S)"); /* spare */
			if (test_bit(Replacement, &rdev->flags))
				seq_printf(seq, "(R)");
			sectors += rdev->sectors;
		}
		rcu_read_unlock();

		if (!list_empty(&mddev->disks)) {
			if (mddev->pers)
				seq_printf(seq, "\n      %llu blocks",
					   (unsigned long long)
					   mddev->array_sectors / 2);
			else
				seq_printf(seq, "\n      %llu blocks",
					   (unsigned long long)sectors / 2);
		}
		if (mddev->persistent) {
			if (mddev->major_version != 0 ||
			    mddev->minor_version != 90) {
				seq_printf(seq," super %d.%d",
					   mddev->major_version,
					   mddev->minor_version);
			}
		} else if (mddev->external)
			seq_printf(seq, " super external:%s",
				   mddev->metadata_type);
		else
			seq_printf(seq, " super non-persistent");

		if (mddev->pers) {
			mddev->pers->status(seq, mddev);
			seq_printf(seq, "\n      ");
			if (mddev->pers->sync_request) {
				if (status_resync(seq, mddev))
					seq_printf(seq, "\n      ");
			}
		} else
			seq_printf(seq, "\n       ");

		md_bitmap_status(seq, mddev->bitmap);

		seq_printf(seq, "\n");
	}
	spin_unlock(&mddev->lock);

	return 0;
}

static const struct seq_operations md_seq_ops = {
	.start  = md_seq_start,
	.next   = md_seq_next,
	.stop   = md_seq_stop,
	.show   = md_seq_show,
};

static int md_seq_open(struct inode *inode, struct file *file)
{
	struct seq_file *seq;
	int error;

	error = seq_open(file, &md_seq_ops);
	if (error)
		return error;

	seq = file->private_data;
	seq->poll_event = atomic_read(&md_event_count);
	return error;
}

static int md_unloading;
static __poll_t mdstat_poll(struct file *filp, poll_table *wait)
{
	struct seq_file *seq = filp->private_data;
	__poll_t mask;

	if (md_unloading)
		return EPOLLIN|EPOLLRDNORM|EPOLLERR|EPOLLPRI;
	poll_wait(filp, &md_event_waiters, wait);

	/* always allow read */
	mask = EPOLLIN | EPOLLRDNORM;

	if (seq->poll_event != atomic_read(&md_event_count))
		mask |= EPOLLERR | EPOLLPRI;
	return mask;
}

static const struct file_operations md_seq_fops = {
	.owner		= THIS_MODULE,
	.open           = md_seq_open,
	.read           = seq_read,
	.llseek         = seq_lseek,
	.release	= seq_release,
	.poll		= mdstat_poll,
};

int register_md_personality(struct md_personality *p)
{
	pr_debug("md: %s personality registered for level %d\n",
		 p->name, p->level);
	spin_lock(&pers_lock);
	list_add_tail(&p->list, &pers_list);
	spin_unlock(&pers_lock);
	return 0;
}
EXPORT_SYMBOL(register_md_personality);

int unregister_md_personality(struct md_personality *p)
{
	pr_debug("md: %s personality unregistered\n", p->name);
	spin_lock(&pers_lock);
	list_del_init(&p->list);
	spin_unlock(&pers_lock);
	return 0;
}
EXPORT_SYMBOL(unregister_md_personality);

int register_md_cluster_operations(struct md_cluster_operations *ops,
				   struct module *module)
{
	int ret = 0;
	spin_lock(&pers_lock);
	if (md_cluster_ops != NULL)
		ret = -EALREADY;
	else {
		md_cluster_ops = ops;
		md_cluster_mod = module;
	}
	spin_unlock(&pers_lock);
	return ret;
}
EXPORT_SYMBOL(register_md_cluster_operations);

int unregister_md_cluster_operations(void)
{
	spin_lock(&pers_lock);
	md_cluster_ops = NULL;
	spin_unlock(&pers_lock);
	return 0;
}
EXPORT_SYMBOL(unregister_md_cluster_operations);

int md_setup_cluster(struct mddev *mddev, int nodes)
{
	if (!md_cluster_ops)
		request_module("md-cluster");
	spin_lock(&pers_lock);
	/* ensure module won't be unloaded */
	if (!md_cluster_ops || !try_module_get(md_cluster_mod)) {
		pr_warn("can't find md-cluster module or get it's reference.\n");
		spin_unlock(&pers_lock);
		return -ENOENT;
	}
	spin_unlock(&pers_lock);

	return md_cluster_ops->join(mddev, nodes);
}

void md_cluster_stop(struct mddev *mddev)
{
	if (!md_cluster_ops)
		return;
	md_cluster_ops->leave(mddev);
	module_put(md_cluster_mod);
}

static int is_mddev_idle(struct mddev *mddev, int init)
{
	struct md_rdev *rdev;
	int idle;
	int curr_events;

	idle = 1;
	rcu_read_lock();
	rdev_for_each_rcu(rdev, mddev) {
		struct gendisk *disk = rdev->bdev->bd_contains->bd_disk;
		curr_events = (int)part_stat_read_accum(&disk->part0, sectors) -
			      atomic_read(&disk->sync_io);
		/* sync IO will cause sync_io to increase before the disk_stats
		 * as sync_io is counted when a request starts, and
		 * disk_stats is counted when it completes.
		 * So resync activity will cause curr_events to be smaller than
		 * when there was no such activity.
		 * non-sync IO will cause disk_stat to increase without
		 * increasing sync_io so curr_events will (eventually)
		 * be larger than it was before.  Once it becomes
		 * substantially larger, the test below will cause
		 * the array to appear non-idle, and resync will slow
		 * down.
		 * If there is a lot of outstanding resync activity when
		 * we set last_event to curr_events, then all that activity
		 * completing might cause the array to appear non-idle
		 * and resync will be slowed down even though there might
		 * not have been non-resync activity.  This will only
		 * happen once though.  'last_events' will soon reflect
		 * the state where there is little or no outstanding
		 * resync requests, and further resync activity will
		 * always make curr_events less than last_events.
		 *
		 */
		if (init || curr_events - rdev->last_events > 64) {
			rdev->last_events = curr_events;
			idle = 0;
		}
	}
	rcu_read_unlock();
	return idle;
}

void md_done_sync(struct mddev *mddev, int blocks, int ok)
{
	/* another "blocks" (512byte) blocks have been synced */
	atomic_sub(blocks, &mddev->recovery_active);
	wake_up(&mddev->recovery_wait);
	if (!ok) {
		set_bit(MD_RECOVERY_INTR, &mddev->recovery);
		set_bit(MD_RECOVERY_ERROR, &mddev->recovery);
		md_wakeup_thread(mddev->thread);
		// stop recovery, signal do_sync ....
	}
}
EXPORT_SYMBOL(md_done_sync);

/* md_write_start(mddev, bi)
 * If we need to update some array metadata (e.g. 'active' flag
 * in superblock) before writing, schedule a superblock update
 * and wait for it to complete.
 * A return value of 'false' means that the write wasn't recorded
 * and cannot proceed as the array is being suspend.
 */
bool md_write_start(struct mddev *mddev, struct bio *bi)
{
	int did_change = 0;

	if (bio_data_dir(bi) != WRITE)
		return true;

	BUG_ON(mddev->ro == 1);
	if (mddev->ro == 2) {
		/* need to switch to read/write */
		mddev->ro = 0;
		set_bit(MD_RECOVERY_NEEDED, &mddev->recovery);
		md_wakeup_thread(mddev->thread);
		md_wakeup_thread(mddev->sync_thread);
		did_change = 1;
	}
	rcu_read_lock();
	percpu_ref_get(&mddev->writes_pending);
	smp_mb(); /* Match smp_mb in set_in_sync() */
	if (mddev->safemode == 1)
		mddev->safemode = 0;
	/* sync_checkers is always 0 when writes_pending is in per-cpu mode */
	if (mddev->in_sync || mddev->sync_checkers) {
		spin_lock(&mddev->lock);
		if (mddev->in_sync) {
			mddev->in_sync = 0;
			set_bit(MD_SB_CHANGE_CLEAN, &mddev->sb_flags);
			set_bit(MD_SB_CHANGE_PENDING, &mddev->sb_flags);
			md_wakeup_thread(mddev->thread);
			did_change = 1;
		}
		spin_unlock(&mddev->lock);
	}
	rcu_read_unlock();
	if (did_change)
		sysfs_notify_dirent_safe(mddev->sysfs_state);
	if (!mddev->has_superblocks)
		return true;
	wait_event(mddev->sb_wait,
		   !test_bit(MD_SB_CHANGE_PENDING, &mddev->sb_flags) ||
		   mddev->suspended);
	if (test_bit(MD_SB_CHANGE_PENDING, &mddev->sb_flags)) {
		percpu_ref_put(&mddev->writes_pending);
		return false;
	}
	return true;
}
EXPORT_SYMBOL(md_write_start);

/* md_write_inc can only be called when md_write_start() has
 * already been called at least once of the current request.
 * It increments the counter and is useful when a single request
 * is split into several parts.  Each part causes an increment and
 * so needs a matching md_write_end().
 * Unlike md_write_start(), it is safe to call md_write_inc() inside
 * a spinlocked region.
 */
void md_write_inc(struct mddev *mddev, struct bio *bi)
{
	if (bio_data_dir(bi) != WRITE)
		return;
	WARN_ON_ONCE(mddev->in_sync || mddev->ro);
	percpu_ref_get(&mddev->writes_pending);
}
EXPORT_SYMBOL(md_write_inc);

void md_write_end(struct mddev *mddev)
{
	percpu_ref_put(&mddev->writes_pending);

	if (mddev->safemode == 2)
		md_wakeup_thread(mddev->thread);
	else if (mddev->safemode_delay)
		/* The roundup() ensures this only performs locking once
		 * every ->safemode_delay jiffies
		 */
		mod_timer(&mddev->safemode_timer,
			  roundup(jiffies, mddev->safemode_delay) +
			  mddev->safemode_delay);
}

EXPORT_SYMBOL(md_write_end);

/* md_allow_write(mddev)
 * Calling this ensures that the array is marked 'active' so that writes
 * may proceed without blocking.  It is important to call this before
 * attempting a GFP_KERNEL allocation while holding the mddev lock.
 * Must be called with mddev_lock held.
 */
void md_allow_write(struct mddev *mddev)
{
	if (!mddev->pers)
		return;
	if (mddev->ro)
		return;
	if (!mddev->pers->sync_request)
		return;

	spin_lock(&mddev->lock);
	if (mddev->in_sync) {
		mddev->in_sync = 0;
		set_bit(MD_SB_CHANGE_CLEAN, &mddev->sb_flags);
		set_bit(MD_SB_CHANGE_PENDING, &mddev->sb_flags);
		if (mddev->safemode_delay &&
		    mddev->safemode == 0)
			mddev->safemode = 1;
		spin_unlock(&mddev->lock);
		md_update_sb(mddev, 0);
		sysfs_notify_dirent_safe(mddev->sysfs_state);
		/* wait for the dirty state to be recorded in the metadata */
		wait_event(mddev->sb_wait,
			   !test_bit(MD_SB_CHANGE_PENDING, &mddev->sb_flags));
	} else
		spin_unlock(&mddev->lock);
}
EXPORT_SYMBOL_GPL(md_allow_write);

#define SYNC_MARKS	10
#define	SYNC_MARK_STEP	(3*HZ)
#define UPDATE_FREQUENCY (5*60*HZ)
void md_do_sync(struct md_thread *thread)
{
	struct mddev *mddev = thread->mddev;
	struct mddev *mddev2;
	unsigned int currspeed = 0,
		 window;
	sector_t max_sectors,j, io_sectors, recovery_done;
	unsigned long mark[SYNC_MARKS];
	unsigned long update_time;
	sector_t mark_cnt[SYNC_MARKS];
	int last_mark,m;
	struct list_head *tmp;
	sector_t last_check;
	int skipped = 0;
	struct md_rdev *rdev;
	char *desc, *action = NULL;
	struct blk_plug plug;
	int ret;

	/* just incase thread restarts... */
	if (test_bit(MD_RECOVERY_DONE, &mddev->recovery) ||
	    test_bit(MD_RECOVERY_WAIT, &mddev->recovery))
		return;
	if (mddev->ro) {/* never try to sync a read-only array */
		set_bit(MD_RECOVERY_INTR, &mddev->recovery);
		return;
	}

	if (mddev_is_clustered(mddev)) {
		ret = md_cluster_ops->resync_start(mddev);
		if (ret)
			goto skip;

		set_bit(MD_CLUSTER_RESYNC_LOCKED, &mddev->flags);
		if (!(test_bit(MD_RECOVERY_SYNC, &mddev->recovery) ||
			test_bit(MD_RECOVERY_RESHAPE, &mddev->recovery) ||
			test_bit(MD_RECOVERY_RECOVER, &mddev->recovery))
		     && ((unsigned long long)mddev->curr_resync_completed
			 < (unsigned long long)mddev->resync_max_sectors))
			goto skip;
	}

	if (test_bit(MD_RECOVERY_SYNC, &mddev->recovery)) {
		if (test_bit(MD_RECOVERY_CHECK, &mddev->recovery)) {
			desc = "data-check";
			action = "check";
		} else if (test_bit(MD_RECOVERY_REQUESTED, &mddev->recovery)) {
			desc = "requested-resync";
			action = "repair";
		} else
			desc = "resync";
	} else if (test_bit(MD_RECOVERY_RESHAPE, &mddev->recovery))
		desc = "reshape";
	else
		desc = "recovery";

	mddev->last_sync_action = action ?: desc;

	/* we overload curr_resync somewhat here.
	 * 0 == not engaged in resync at all
	 * 2 == checking that there is no conflict with another sync
	 * 1 == like 2, but have yielded to allow conflicting resync to
	 *		commense
	 * other == active in resync - this many blocks
	 *
	 * Before starting a resync we must have set curr_resync to
	 * 2, and then checked that every "conflicting" array has curr_resync
	 * less than ours.  When we find one that is the same or higher
	 * we wait on resync_wait.  To avoid deadlock, we reduce curr_resync
	 * to 1 if we choose to yield (based arbitrarily on address of mddev structure).
	 * This will mean we have to start checking from the beginning again.
	 *
	 */

	do {
		int mddev2_minor = -1;
		mddev->curr_resync = 2;

	try_again:
		if (test_bit(MD_RECOVERY_INTR, &mddev->recovery))
			goto skip;
		for_each_mddev(mddev2, tmp) {
			if (mddev2 == mddev)
				continue;
			if (!mddev->parallel_resync
			&&  mddev2->curr_resync
			&&  match_mddev_units(mddev, mddev2)) {
				DEFINE_WAIT(wq);
				if (mddev < mddev2 && mddev->curr_resync == 2) {
					/* arbitrarily yield */
					mddev->curr_resync = 1;
					wake_up(&resync_wait);
				}
				if (mddev > mddev2 && mddev->curr_resync == 1)
					/* no need to wait here, we can wait the next
					 * time 'round when curr_resync == 2
					 */
					continue;
				/* We need to wait 'interruptible' so as not to
				 * contribute to the load average, and not to
				 * be caught by 'softlockup'
				 */
				prepare_to_wait(&resync_wait, &wq, TASK_INTERRUPTIBLE);
				if (!test_bit(MD_RECOVERY_INTR, &mddev->recovery) &&
				    mddev2->curr_resync >= mddev->curr_resync) {
					if (mddev2_minor != mddev2->md_minor) {
						mddev2_minor = mddev2->md_minor;
						pr_info("md: delaying %s of %s until %s has finished (they share one or more physical units)\n",
							desc, mdname(mddev),
							mdname(mddev2));
					}
					mddev_put(mddev2);
					if (signal_pending(current))
						flush_signals(current);
					schedule();
					finish_wait(&resync_wait, &wq);
					goto try_again;
				}
				finish_wait(&resync_wait, &wq);
			}
		}
	} while (mddev->curr_resync < 2);

	j = 0;
	if (test_bit(MD_RECOVERY_SYNC, &mddev->recovery)) {
		/* resync follows the size requested by the personality,
		 * which defaults to physical size, but can be virtual size
		 */
		max_sectors = mddev->resync_max_sectors;
		atomic64_set(&mddev->resync_mismatches, 0);
		/* we don't use the checkpoint if there's a bitmap */
		if (test_bit(MD_RECOVERY_REQUESTED, &mddev->recovery))
			j = mddev->resync_min;
		else if (!mddev->bitmap)
			j = mddev->recovery_cp;

	} else if (test_bit(MD_RECOVERY_RESHAPE, &mddev->recovery)) {
		max_sectors = mddev->resync_max_sectors;
		/*
		 * If the original node aborts reshaping then we continue the
		 * reshaping, so set j again to avoid restart reshape from the
		 * first beginning
		 */
		if (mddev_is_clustered(mddev) &&
		    mddev->reshape_position != MaxSector)
			j = mddev->reshape_position;
	} else {
		/* recovery follows the physical size of devices */
		max_sectors = mddev->dev_sectors;
		j = MaxSector;
		rcu_read_lock();
		rdev_for_each_rcu(rdev, mddev)
			if (rdev->raid_disk >= 0 &&
			    !test_bit(Journal, &rdev->flags) &&
			    !test_bit(Faulty, &rdev->flags) &&
			    !test_bit(In_sync, &rdev->flags) &&
			    rdev->recovery_offset < j)
				j = rdev->recovery_offset;
		rcu_read_unlock();

		/* If there is a bitmap, we need to make sure all
		 * writes that started before we added a spare
		 * complete before we start doing a recovery.
		 * Otherwise the write might complete and (via
		 * bitmap_endwrite) set a bit in the bitmap after the
		 * recovery has checked that bit and skipped that
		 * region.
		 */
		if (mddev->bitmap) {
			mddev->pers->quiesce(mddev, 1);
			mddev->pers->quiesce(mddev, 0);
		}
	}

	pr_info("md: %s of RAID array %s\n", desc, mdname(mddev));
	pr_debug("md: minimum _guaranteed_  speed: %d KB/sec/disk.\n", speed_min(mddev));
	pr_debug("md: using maximum available idle IO bandwidth (but not more than %d KB/sec) for %s.\n",
		 speed_max(mddev), desc);

	is_mddev_idle(mddev, 1); /* this initializes IO event counters */

	io_sectors = 0;
	for (m = 0; m < SYNC_MARKS; m++) {
		mark[m] = jiffies;
		mark_cnt[m] = io_sectors;
	}
	last_mark = 0;
	mddev->resync_mark = mark[last_mark];
	mddev->resync_mark_cnt = mark_cnt[last_mark];

	/*
	 * Tune reconstruction:
	 */
	window = 32*(PAGE_SIZE/512);
	pr_debug("md: using %dk window, over a total of %lluk.\n",
		 window/2, (unsigned long long)max_sectors/2);

	atomic_set(&mddev->recovery_active, 0);
	last_check = 0;

	if (j>2) {
		pr_debug("md: resuming %s of %s from checkpoint.\n",
			 desc, mdname(mddev));
		mddev->curr_resync = j;
	} else
		mddev->curr_resync = 3; /* no longer delayed */
	mddev->curr_resync_completed = j;
	sysfs_notify(&mddev->kobj, NULL, "sync_completed");
	md_new_event(mddev);
	update_time = jiffies;

	blk_start_plug(&plug);
	while (j < max_sectors) {
		sector_t sectors;

		skipped = 0;

		if (!test_bit(MD_RECOVERY_RESHAPE, &mddev->recovery) &&
		    ((mddev->curr_resync > mddev->curr_resync_completed &&
		      (mddev->curr_resync - mddev->curr_resync_completed)
		      > (max_sectors >> 4)) ||
		     time_after_eq(jiffies, update_time + UPDATE_FREQUENCY) ||
		     (j - mddev->curr_resync_completed)*2
		     >= mddev->resync_max - mddev->curr_resync_completed ||
		     mddev->curr_resync_completed > mddev->resync_max
			    )) {
			/* time to update curr_resync_completed */
			wait_event(mddev->recovery_wait,
				   atomic_read(&mddev->recovery_active) == 0);
			mddev->curr_resync_completed = j;
			if (test_bit(MD_RECOVERY_SYNC, &mddev->recovery) &&
			    j > mddev->recovery_cp)
				mddev->recovery_cp = j;
			update_time = jiffies;
			set_bit(MD_SB_CHANGE_CLEAN, &mddev->sb_flags);
			sysfs_notify(&mddev->kobj, NULL, "sync_completed");
		}

		while (j >= mddev->resync_max &&
		       !test_bit(MD_RECOVERY_INTR, &mddev->recovery)) {
			/* As this condition is controlled by user-space,
			 * we can block indefinitely, so use '_interruptible'
			 * to avoid triggering warnings.
			 */
			flush_signals(current); /* just in case */
			wait_event_interruptible(mddev->recovery_wait,
						 mddev->resync_max > j
						 || test_bit(MD_RECOVERY_INTR,
							     &mddev->recovery));
		}

		if (test_bit(MD_RECOVERY_INTR, &mddev->recovery))
			break;

		sectors = mddev->pers->sync_request(mddev, j, &skipped);
		if (sectors == 0) {
			set_bit(MD_RECOVERY_INTR, &mddev->recovery);
			break;
		}

		if (!skipped) { /* actual IO requested */
			io_sectors += sectors;
			atomic_add(sectors, &mddev->recovery_active);
		}

		if (test_bit(MD_RECOVERY_INTR, &mddev->recovery))
			break;

		j += sectors;
		if (j > max_sectors)
			/* when skipping, extra large numbers can be returned. */
			j = max_sectors;
		if (j > 2)
			mddev->curr_resync = j;
		mddev->curr_mark_cnt = io_sectors;
		if (last_check == 0)
			/* this is the earliest that rebuild will be
			 * visible in /proc/mdstat
			 */
			md_new_event(mddev);

		if (last_check + window > io_sectors || j == max_sectors)
			continue;

		last_check = io_sectors;
	repeat:
		if (time_after_eq(jiffies, mark[last_mark] + SYNC_MARK_STEP )) {
			/* step marks */
			int next = (last_mark+1) % SYNC_MARKS;

			mddev->resync_mark = mark[next];
			mddev->resync_mark_cnt = mark_cnt[next];
			mark[next] = jiffies;
			mark_cnt[next] = io_sectors - atomic_read(&mddev->recovery_active);
			last_mark = next;
		}

		if (test_bit(MD_RECOVERY_INTR, &mddev->recovery))
			break;

		/*
		 * this loop exits only if either when we are slower than
		 * the 'hard' speed limit, or the system was IO-idle for
		 * a jiffy.
		 * the system might be non-idle CPU-wise, but we only care
		 * about not overloading the IO subsystem. (things like an
		 * e2fsck being done on the RAID array should execute fast)
		 */
		cond_resched();

		recovery_done = io_sectors - atomic_read(&mddev->recovery_active);
		currspeed = ((unsigned long)(recovery_done - mddev->resync_mark_cnt))/2
			/((jiffies-mddev->resync_mark)/HZ +1) +1;

		if (currspeed > speed_min(mddev)) {
			if (currspeed > speed_max(mddev)) {
				msleep(500);
				goto repeat;
			}
			if (!is_mddev_idle(mddev, 0)) {
				/*
				 * Give other IO more of a chance.
				 * The faster the devices, the less we wait.
				 */
				wait_event(mddev->recovery_wait,
					   !atomic_read(&mddev->recovery_active));
			}
		}
	}
	pr_info("md: %s: %s %s.\n",mdname(mddev), desc,
		test_bit(MD_RECOVERY_INTR, &mddev->recovery)
		? "interrupted" : "done");
	/*
	 * this also signals 'finished resyncing' to md_stop
	 */
	blk_finish_plug(&plug);
	wait_event(mddev->recovery_wait, !atomic_read(&mddev->recovery_active));

	if (!test_bit(MD_RECOVERY_RESHAPE, &mddev->recovery) &&
	    !test_bit(MD_RECOVERY_INTR, &mddev->recovery) &&
	    mddev->curr_resync > 3) {
		mddev->curr_resync_completed = mddev->curr_resync;
		sysfs_notify(&mddev->kobj, NULL, "sync_completed");
	}
	mddev->pers->sync_request(mddev, max_sectors, &skipped);

	if (!test_bit(MD_RECOVERY_CHECK, &mddev->recovery) &&
	    mddev->curr_resync > 3) {
		if (test_bit(MD_RECOVERY_SYNC, &mddev->recovery)) {
			if (test_bit(MD_RECOVERY_INTR, &mddev->recovery)) {
				if (mddev->curr_resync >= mddev->recovery_cp) {
					pr_debug("md: checkpointing %s of %s.\n",
						 desc, mdname(mddev));
					if (test_bit(MD_RECOVERY_ERROR,
						&mddev->recovery))
						mddev->recovery_cp =
							mddev->curr_resync_completed;
					else
						mddev->recovery_cp =
							mddev->curr_resync;
				}
			} else
				mddev->recovery_cp = MaxSector;
		} else {
			if (!test_bit(MD_RECOVERY_INTR, &mddev->recovery))
				mddev->curr_resync = MaxSector;
			if (!test_bit(MD_RECOVERY_RESHAPE, &mddev->recovery) &&
			    test_bit(MD_RECOVERY_RECOVER, &mddev->recovery)) {
				rcu_read_lock();
				rdev_for_each_rcu(rdev, mddev)
					if (rdev->raid_disk >= 0 &&
					    mddev->delta_disks >= 0 &&
					    !test_bit(Journal, &rdev->flags) &&
					    !test_bit(Faulty, &rdev->flags) &&
					    !test_bit(In_sync, &rdev->flags) &&
					    rdev->recovery_offset < mddev->curr_resync)
						rdev->recovery_offset = mddev->curr_resync;
				rcu_read_unlock();
			}
		}
	}
 skip:
	/* set CHANGE_PENDING here since maybe another update is needed,
	 * so other nodes are informed. It should be harmless for normal
	 * raid */
	set_mask_bits(&mddev->sb_flags, 0,
		      BIT(MD_SB_CHANGE_PENDING) | BIT(MD_SB_CHANGE_DEVS));

	if (test_bit(MD_RECOVERY_RESHAPE, &mddev->recovery) &&
			!test_bit(MD_RECOVERY_INTR, &mddev->recovery) &&
			mddev->delta_disks > 0 &&
			mddev->pers->finish_reshape &&
			mddev->pers->size &&
			mddev->queue) {
		mddev_lock_nointr(mddev);
		md_set_array_sectors(mddev, mddev->pers->size(mddev, 0, 0));
		mddev_unlock(mddev);
		if (!mddev_is_clustered(mddev)) {
			set_capacity(mddev->gendisk, mddev->array_sectors);
			revalidate_disk(mddev->gendisk);
		}
	}

	spin_lock(&mddev->lock);
	if (!test_bit(MD_RECOVERY_INTR, &mddev->recovery)) {
		/* We completed so min/max setting can be forgotten if used. */
		if (test_bit(MD_RECOVERY_REQUESTED, &mddev->recovery))
			mddev->resync_min = 0;
		mddev->resync_max = MaxSector;
	} else if (test_bit(MD_RECOVERY_REQUESTED, &mddev->recovery))
		mddev->resync_min = mddev->curr_resync_completed;
	set_bit(MD_RECOVERY_DONE, &mddev->recovery);
	mddev->curr_resync = 0;
	spin_unlock(&mddev->lock);

	wake_up(&resync_wait);
	md_wakeup_thread(mddev->thread);
	return;
}
EXPORT_SYMBOL_GPL(md_do_sync);

static int remove_and_add_spares(struct mddev *mddev,
				 struct md_rdev *this)
{
	struct md_rdev *rdev;
	int spares = 0;
	int removed = 0;
	bool remove_some = false;

	if (this && test_bit(MD_RECOVERY_RUNNING, &mddev->recovery))
		/* Mustn't remove devices when resync thread is running */
		return 0;

	rdev_for_each(rdev, mddev) {
		if ((this == NULL || rdev == this) &&
		    rdev->raid_disk >= 0 &&
		    !test_bit(Blocked, &rdev->flags) &&
		    test_bit(Faulty, &rdev->flags) &&
		    atomic_read(&rdev->nr_pending)==0) {
			/* Faulty non-Blocked devices with nr_pending == 0
			 * never get nr_pending incremented,
			 * never get Faulty cleared, and never get Blocked set.
			 * So we can synchronize_rcu now rather than once per device
			 */
			remove_some = true;
			set_bit(RemoveSynchronized, &rdev->flags);
		}
	}

	if (remove_some)
		synchronize_rcu();
	rdev_for_each(rdev, mddev) {
		if ((this == NULL || rdev == this) &&
		    rdev->raid_disk >= 0 &&
		    !test_bit(Blocked, &rdev->flags) &&
		    ((test_bit(RemoveSynchronized, &rdev->flags) ||
		     (!test_bit(In_sync, &rdev->flags) &&
		      !test_bit(Journal, &rdev->flags))) &&
		    atomic_read(&rdev->nr_pending)==0)) {
			if (mddev->pers->hot_remove_disk(
				    mddev, rdev) == 0) {
				sysfs_unlink_rdev(mddev, rdev);
				rdev->saved_raid_disk = rdev->raid_disk;
				rdev->raid_disk = -1;
				removed++;
			}
		}
		if (remove_some && test_bit(RemoveSynchronized, &rdev->flags))
			clear_bit(RemoveSynchronized, &rdev->flags);
	}

	if (removed && mddev->kobj.sd)
		sysfs_notify(&mddev->kobj, NULL, "degraded");

	if (this && removed)
		goto no_add;

	rdev_for_each(rdev, mddev) {
		if (this && this != rdev)
			continue;
		if (test_bit(Candidate, &rdev->flags))
			continue;
		if (rdev->raid_disk >= 0 &&
		    !test_bit(In_sync, &rdev->flags) &&
		    !test_bit(Journal, &rdev->flags) &&
		    !test_bit(Faulty, &rdev->flags))
			spares++;
		if (rdev->raid_disk >= 0)
			continue;
		if (test_bit(Faulty, &rdev->flags))
			continue;
		if (!test_bit(Journal, &rdev->flags)) {
			if (mddev->ro &&
			    ! (rdev->saved_raid_disk >= 0 &&
			       !test_bit(Bitmap_sync, &rdev->flags)))
				continue;

			rdev->recovery_offset = 0;
		}
		if (mddev->pers->
		    hot_add_disk(mddev, rdev) == 0) {
			if (sysfs_link_rdev(mddev, rdev))
				/* failure here is OK */;
			if (!test_bit(Journal, &rdev->flags))
				spares++;
			md_new_event(mddev);
			set_bit(MD_SB_CHANGE_DEVS, &mddev->sb_flags);
		}
	}
no_add:
	if (removed)
		set_bit(MD_SB_CHANGE_DEVS, &mddev->sb_flags);
	return spares;
}

static void md_start_sync(struct work_struct *ws)
{
	struct mddev *mddev = container_of(ws, struct mddev, del_work);

	mddev->sync_thread = md_register_thread(md_do_sync,
						mddev,
						"resync");
	if (!mddev->sync_thread) {
		pr_warn("%s: could not start resync thread...\n",
			mdname(mddev));
		/* leave the spares where they are, it shouldn't hurt */
		clear_bit(MD_RECOVERY_SYNC, &mddev->recovery);
		clear_bit(MD_RECOVERY_RESHAPE, &mddev->recovery);
		clear_bit(MD_RECOVERY_REQUESTED, &mddev->recovery);
		clear_bit(MD_RECOVERY_CHECK, &mddev->recovery);
		clear_bit(MD_RECOVERY_RUNNING, &mddev->recovery);
		wake_up(&resync_wait);
		if (test_and_clear_bit(MD_RECOVERY_RECOVER,
				       &mddev->recovery))
			if (mddev->sysfs_action)
				sysfs_notify_dirent_safe(mddev->sysfs_action);
	} else
		md_wakeup_thread(mddev->sync_thread);
	sysfs_notify_dirent_safe(mddev->sysfs_action);
	md_new_event(mddev);
}

/*
 * This routine is regularly called by all per-raid-array threads to
 * deal with generic issues like resync and super-block update.
 * Raid personalities that don't have a thread (linear/raid0) do not
 * need this as they never do any recovery or update the superblock.
 *
 * It does not do any resync itself, but rather "forks" off other threads
 * to do that as needed.
 * When it is determined that resync is needed, we set MD_RECOVERY_RUNNING in
 * "->recovery" and create a thread at ->sync_thread.
 * When the thread finishes it sets MD_RECOVERY_DONE
 * and wakeups up this thread which will reap the thread and finish up.
 * This thread also removes any faulty devices (with nr_pending == 0).
 *
 * The overall approach is:
 *  1/ if the superblock needs updating, update it.
 *  2/ If a recovery thread is running, don't do anything else.
 *  3/ If recovery has finished, clean up, possibly marking spares active.
 *  4/ If there are any faulty devices, remove them.
 *  5/ If array is degraded, try to add spares devices
 *  6/ If array has spares or is not in-sync, start a resync thread.
 */
void md_check_recovery(struct mddev *mddev)
{
	if (test_bit(MD_ALLOW_SB_UPDATE, &mddev->flags) && mddev->sb_flags) {
		/* Write superblock - thread that called mddev_suspend()
		 * holds reconfig_mutex for us.
		 */
		set_bit(MD_UPDATING_SB, &mddev->flags);
		smp_mb__after_atomic();
		if (test_bit(MD_ALLOW_SB_UPDATE, &mddev->flags))
			md_update_sb(mddev, 0);
		clear_bit_unlock(MD_UPDATING_SB, &mddev->flags);
		wake_up(&mddev->sb_wait);
	}

	if (mddev->suspended)
		return;

	if (mddev->bitmap)
		md_bitmap_daemon_work(mddev);

	if (signal_pending(current)) {
		if (mddev->pers->sync_request && !mddev->external) {
			pr_debug("md: %s in immediate safe mode\n",
				 mdname(mddev));
			mddev->safemode = 2;
		}
		flush_signals(current);
	}

	if (mddev->ro && !test_bit(MD_RECOVERY_NEEDED, &mddev->recovery))
		return;
	if ( ! (
		(mddev->sb_flags & ~ (1<<MD_SB_CHANGE_PENDING)) ||
		test_bit(MD_RECOVERY_NEEDED, &mddev->recovery) ||
		test_bit(MD_RECOVERY_DONE, &mddev->recovery) ||
		(mddev->external == 0 && mddev->safemode == 1) ||
		(mddev->safemode == 2
		 && !mddev->in_sync && mddev->recovery_cp == MaxSector)
		))
		return;

	if (mddev_trylock(mddev)) {
		int spares = 0;

		if (!mddev->external && mddev->safemode == 1)
			mddev->safemode = 0;

		if (mddev->ro) {
			struct md_rdev *rdev;
			if (!mddev->external && mddev->in_sync)
				/* 'Blocked' flag not needed as failed devices
				 * will be recorded if array switched to read/write.
				 * Leaving it set will prevent the device
				 * from being removed.
				 */
				rdev_for_each(rdev, mddev)
					clear_bit(Blocked, &rdev->flags);
			/* On a read-only array we can:
			 * - remove failed devices
			 * - add already-in_sync devices if the array itself
			 *   is in-sync.
			 * As we only add devices that are already in-sync,
			 * we can activate the spares immediately.
			 */
			remove_and_add_spares(mddev, NULL);
			/* There is no thread, but we need to call
			 * ->spare_active and clear saved_raid_disk
			 */
			set_bit(MD_RECOVERY_INTR, &mddev->recovery);
			md_reap_sync_thread(mddev);
			clear_bit(MD_RECOVERY_RECOVER, &mddev->recovery);
			clear_bit(MD_RECOVERY_NEEDED, &mddev->recovery);
			clear_bit(MD_SB_CHANGE_PENDING, &mddev->sb_flags);
			goto unlock;
		}

		if (mddev_is_clustered(mddev)) {
			struct md_rdev *rdev;
			/* kick the device if another node issued a
			 * remove disk.
			 */
			rdev_for_each(rdev, mddev) {
				if (test_and_clear_bit(ClusterRemove, &rdev->flags) &&
						rdev->raid_disk < 0)
					md_kick_rdev_from_array(rdev);
			}
		}

		if (!mddev->external && !mddev->in_sync) {
			spin_lock(&mddev->lock);
			set_in_sync(mddev);
			spin_unlock(&mddev->lock);
		}

		if (mddev->sb_flags)
			md_update_sb(mddev, 0);

		if (test_bit(MD_RECOVERY_RUNNING, &mddev->recovery) &&
		    !test_bit(MD_RECOVERY_DONE, &mddev->recovery)) {
			/* resync/recovery still happening */
			clear_bit(MD_RECOVERY_NEEDED, &mddev->recovery);
			goto unlock;
		}
		if (mddev->sync_thread) {
			md_reap_sync_thread(mddev);
			goto unlock;
		}
		/* Set RUNNING before clearing NEEDED to avoid
		 * any transients in the value of "sync_action".
		 */
		mddev->curr_resync_completed = 0;
		spin_lock(&mddev->lock);
		set_bit(MD_RECOVERY_RUNNING, &mddev->recovery);
		spin_unlock(&mddev->lock);
		/* Clear some bits that don't mean anything, but
		 * might be left set
		 */
		clear_bit(MD_RECOVERY_INTR, &mddev->recovery);
		clear_bit(MD_RECOVERY_DONE, &mddev->recovery);

		if (!test_and_clear_bit(MD_RECOVERY_NEEDED, &mddev->recovery) ||
		    test_bit(MD_RECOVERY_FROZEN, &mddev->recovery))
			goto not_running;
		/* no recovery is running.
		 * remove any failed drives, then
		 * add spares if possible.
		 * Spares are also removed and re-added, to allow
		 * the personality to fail the re-add.
		 */

		if (mddev->reshape_position != MaxSector) {
			if (mddev->pers->check_reshape == NULL ||
			    mddev->pers->check_reshape(mddev) != 0)
				/* Cannot proceed */
				goto not_running;
			set_bit(MD_RECOVERY_RESHAPE, &mddev->recovery);
			clear_bit(MD_RECOVERY_RECOVER, &mddev->recovery);
		} else if ((spares = remove_and_add_spares(mddev, NULL))) {
			clear_bit(MD_RECOVERY_SYNC, &mddev->recovery);
			clear_bit(MD_RECOVERY_CHECK, &mddev->recovery);
			clear_bit(MD_RECOVERY_REQUESTED, &mddev->recovery);
			set_bit(MD_RECOVERY_RECOVER, &mddev->recovery);
		} else if (mddev->recovery_cp < MaxSector) {
			set_bit(MD_RECOVERY_SYNC, &mddev->recovery);
			clear_bit(MD_RECOVERY_RECOVER, &mddev->recovery);
		} else if (!test_bit(MD_RECOVERY_SYNC, &mddev->recovery))
			/* nothing to be done ... */
			goto not_running;

		if (mddev->pers->sync_request) {
			if (spares) {
				/* We are adding a device or devices to an array
				 * which has the bitmap stored on all devices.
				 * So make sure all bitmap pages get written
				 */
				md_bitmap_write_all(mddev->bitmap);
			}
			INIT_WORK(&mddev->del_work, md_start_sync);
			queue_work(md_misc_wq, &mddev->del_work);
			goto unlock;
		}
	not_running:
		if (!mddev->sync_thread) {
			clear_bit(MD_RECOVERY_RUNNING, &mddev->recovery);
			wake_up(&resync_wait);
			if (test_and_clear_bit(MD_RECOVERY_RECOVER,
					       &mddev->recovery))
				if (mddev->sysfs_action)
					sysfs_notify_dirent_safe(mddev->sysfs_action);
		}
	unlock:
		wake_up(&mddev->sb_wait);
		mddev_unlock(mddev);
	}
}
EXPORT_SYMBOL(md_check_recovery);

void md_reap_sync_thread(struct mddev *mddev)
{
	struct md_rdev *rdev;
	sector_t old_dev_sectors = mddev->dev_sectors;
	bool is_reshaped = false;

	/* resync has finished, collect result */
	md_unregister_thread(&mddev->sync_thread);
	if (!test_bit(MD_RECOVERY_INTR, &mddev->recovery) &&
	    !test_bit(MD_RECOVERY_REQUESTED, &mddev->recovery)) {
		/* success...*/
		/* activate any spares */
		if (mddev->pers->spare_active(mddev)) {
			sysfs_notify(&mddev->kobj, NULL,
				     "degraded");
			set_bit(MD_SB_CHANGE_DEVS, &mddev->sb_flags);
		}
	}
	if (test_bit(MD_RECOVERY_RESHAPE, &mddev->recovery) &&
	    mddev->pers->finish_reshape) {
		mddev->pers->finish_reshape(mddev);
		if (mddev_is_clustered(mddev))
			is_reshaped = true;
	}

	/* If array is no-longer degraded, then any saved_raid_disk
	 * information must be scrapped.
	 */
	if (!mddev->degraded)
		rdev_for_each(rdev, mddev)
			rdev->saved_raid_disk = -1;

	md_update_sb(mddev, 1);
	/* MD_SB_CHANGE_PENDING should be cleared by md_update_sb, so we can
	 * call resync_finish here if MD_CLUSTER_RESYNC_LOCKED is set by
	 * clustered raid */
	if (test_and_clear_bit(MD_CLUSTER_RESYNC_LOCKED, &mddev->flags))
		md_cluster_ops->resync_finish(mddev);
	clear_bit(MD_RECOVERY_RUNNING, &mddev->recovery);
	clear_bit(MD_RECOVERY_DONE, &mddev->recovery);
	clear_bit(MD_RECOVERY_SYNC, &mddev->recovery);
	clear_bit(MD_RECOVERY_RESHAPE, &mddev->recovery);
	clear_bit(MD_RECOVERY_REQUESTED, &mddev->recovery);
	clear_bit(MD_RECOVERY_CHECK, &mddev->recovery);
	/*
	 * We call md_cluster_ops->update_size here because sync_size could
	 * be changed by md_update_sb, and MD_RECOVERY_RESHAPE is cleared,
	 * so it is time to update size across cluster.
	 */
	if (mddev_is_clustered(mddev) && is_reshaped
				      && !test_bit(MD_CLOSING, &mddev->flags))
		md_cluster_ops->update_size(mddev, old_dev_sectors);
	wake_up(&resync_wait);
	/* flag recovery needed just to double check */
	set_bit(MD_RECOVERY_NEEDED, &mddev->recovery);
	sysfs_notify_dirent_safe(mddev->sysfs_action);
	md_new_event(mddev);
	if (mddev->event_work.func)
		queue_work(md_misc_wq, &mddev->event_work);
}
EXPORT_SYMBOL(md_reap_sync_thread);

void md_wait_for_blocked_rdev(struct md_rdev *rdev, struct mddev *mddev)
{
	sysfs_notify_dirent_safe(rdev->sysfs_state);
	wait_event_timeout(rdev->blocked_wait,
			   !test_bit(Blocked, &rdev->flags) &&
			   !test_bit(BlockedBadBlocks, &rdev->flags),
			   msecs_to_jiffies(5000));
	rdev_dec_pending(rdev, mddev);
}
EXPORT_SYMBOL(md_wait_for_blocked_rdev);

void md_finish_reshape(struct mddev *mddev)
{
	/* called be personality module when reshape completes. */
	struct md_rdev *rdev;

	rdev_for_each(rdev, mddev) {
		if (rdev->data_offset > rdev->new_data_offset)
			rdev->sectors += rdev->data_offset - rdev->new_data_offset;
		else
			rdev->sectors -= rdev->new_data_offset - rdev->data_offset;
		rdev->data_offset = rdev->new_data_offset;
	}
}
EXPORT_SYMBOL(md_finish_reshape);

/* Bad block management */

/* Returns 1 on success, 0 on failure */
int rdev_set_badblocks(struct md_rdev *rdev, sector_t s, int sectors,
		       int is_new)
{
	struct mddev *mddev = rdev->mddev;
	int rv;
	if (is_new)
		s += rdev->new_data_offset;
	else
		s += rdev->data_offset;
	rv = badblocks_set(&rdev->badblocks, s, sectors, 0);
	if (rv == 0) {
		/* Make sure they get written out promptly */
		if (test_bit(ExternalBbl, &rdev->flags))
			sysfs_notify(&rdev->kobj, NULL,
				     "unacknowledged_bad_blocks");
		sysfs_notify_dirent_safe(rdev->sysfs_state);
		set_mask_bits(&mddev->sb_flags, 0,
			      BIT(MD_SB_CHANGE_CLEAN) | BIT(MD_SB_CHANGE_PENDING));
		md_wakeup_thread(rdev->mddev->thread);
		return 1;
	} else
		return 0;
}
EXPORT_SYMBOL_GPL(rdev_set_badblocks);

int rdev_clear_badblocks(struct md_rdev *rdev, sector_t s, int sectors,
			 int is_new)
{
	int rv;
	if (is_new)
		s += rdev->new_data_offset;
	else
		s += rdev->data_offset;
	rv = badblocks_clear(&rdev->badblocks, s, sectors);
	if ((rv == 0) && test_bit(ExternalBbl, &rdev->flags))
		sysfs_notify(&rdev->kobj, NULL, "bad_blocks");
	return rv;
}
EXPORT_SYMBOL_GPL(rdev_clear_badblocks);

static int md_notify_reboot(struct notifier_block *this,
			    unsigned long code, void *x)
{
	struct list_head *tmp;
	struct mddev *mddev;
	int need_delay = 0;

	for_each_mddev(mddev, tmp) {
		if (mddev_trylock(mddev)) {
			if (mddev->pers)
				__md_stop_writes(mddev);
			if (mddev->persistent)
				mddev->safemode = 2;
			mddev_unlock(mddev);
		}
		need_delay = 1;
	}
	/*
	 * certain more exotic SCSI devices are known to be
	 * volatile wrt too early system reboots. While the
	 * right place to handle this issue is the given
	 * driver, we do want to have a safe RAID driver ...
	 */
	if (need_delay)
		mdelay(1000*1);

	return NOTIFY_DONE;
}

static struct notifier_block md_notifier = {
	.notifier_call	= md_notify_reboot,
	.next		= NULL,
	.priority	= INT_MAX, /* before any real devices */
};

static void md_geninit(void)
{
	pr_debug("md: sizeof(mdp_super_t) = %d\n", (int)sizeof(mdp_super_t));

	proc_create("mdstat", S_IRUGO, NULL, &md_seq_fops);
}

static int __init md_init(void)
{
	int ret = -ENOMEM;

	md_wq = alloc_workqueue("md", WQ_MEM_RECLAIM, 0);
	if (!md_wq)
		goto err_wq;

	md_misc_wq = alloc_workqueue("md_misc", 0, 0);
	if (!md_misc_wq)
		goto err_misc_wq;

	if ((ret = register_blkdev(MD_MAJOR, "md")) < 0)
		goto err_md;

	if ((ret = register_blkdev(0, "mdp")) < 0)
		goto err_mdp;
	mdp_major = ret;

	blk_register_region(MKDEV(MD_MAJOR, 0), 512, THIS_MODULE,
			    md_probe, NULL, NULL);
	blk_register_region(MKDEV(mdp_major, 0), 1UL<<MINORBITS, THIS_MODULE,
			    md_probe, NULL, NULL);

	register_reboot_notifier(&md_notifier);
	raid_table_header = register_sysctl_table(raid_root_table);

	md_geninit();
	return 0;

err_mdp:
	unregister_blkdev(MD_MAJOR, "md");
err_md:
	destroy_workqueue(md_misc_wq);
err_misc_wq:
	destroy_workqueue(md_wq);
err_wq:
	return ret;
}

static void check_sb_changes(struct mddev *mddev, struct md_rdev *rdev)
{
	struct mdp_superblock_1 *sb = page_address(rdev->sb_page);
	struct md_rdev *rdev2;
	int role, ret;
	char b[BDEVNAME_SIZE];

	/*
	 * If size is changed in another node then we need to
	 * do resize as well.
	 */
	if (mddev->dev_sectors != le64_to_cpu(sb->size)) {
		ret = mddev->pers->resize(mddev, le64_to_cpu(sb->size));
		if (ret)
			pr_info("md-cluster: resize failed\n");
		else
			md_bitmap_update_sb(mddev->bitmap);
	}

	/* Check for change of roles in the active devices */
	rdev_for_each(rdev2, mddev) {
		if (test_bit(Faulty, &rdev2->flags))
			continue;

		/* Check if the roles changed */
		role = le16_to_cpu(sb->dev_roles[rdev2->desc_nr]);

		if (test_bit(Candidate, &rdev2->flags)) {
			if (role == 0xfffe) {
				pr_info("md: Removing Candidate device %s because add failed\n", bdevname(rdev2->bdev,b));
				md_kick_rdev_from_array(rdev2);
				continue;
			}
			else
				clear_bit(Candidate, &rdev2->flags);
		}

		if (role != rdev2->raid_disk) {
			/*
			 * got activated except reshape is happening.
			 */
			if (rdev2->raid_disk == -1 && role != 0xffff &&
			    !(le32_to_cpu(sb->feature_map) &
			      MD_FEATURE_RESHAPE_ACTIVE)) {
				rdev2->saved_raid_disk = role;
				ret = remove_and_add_spares(mddev, rdev2);
				pr_info("Activated spare: %s\n",
					bdevname(rdev2->bdev,b));
				/* wakeup mddev->thread here, so array could
				 * perform resync with the new activated disk */
				set_bit(MD_RECOVERY_NEEDED, &mddev->recovery);
				md_wakeup_thread(mddev->thread);

			}
			/* device faulty
			 * We just want to do the minimum to mark the disk
			 * as faulty. The recovery is performed by the
			 * one who initiated the error.
			 */
			if ((role == 0xfffe) || (role == 0xfffd)) {
				md_error(mddev, rdev2);
				clear_bit(Blocked, &rdev2->flags);
			}
		}
	}

	if (mddev->raid_disks != le32_to_cpu(sb->raid_disks))
		update_raid_disks(mddev, le32_to_cpu(sb->raid_disks));

	/*
	 * Since mddev->delta_disks has already updated in update_raid_disks,
	 * so it is time to check reshape.
	 */
	if (test_bit(MD_RESYNCING_REMOTE, &mddev->recovery) &&
	    (le32_to_cpu(sb->feature_map) & MD_FEATURE_RESHAPE_ACTIVE)) {
		/*
		 * reshape is happening in the remote node, we need to
		 * update reshape_position and call start_reshape.
		 */
		mddev->reshape_position = le64_to_cpu(sb->reshape_position);
		if (mddev->pers->update_reshape_pos)
			mddev->pers->update_reshape_pos(mddev);
		if (mddev->pers->start_reshape)
			mddev->pers->start_reshape(mddev);
	} else if (test_bit(MD_RESYNCING_REMOTE, &mddev->recovery) &&
		   mddev->reshape_position != MaxSector &&
		   !(le32_to_cpu(sb->feature_map) & MD_FEATURE_RESHAPE_ACTIVE)) {
		/* reshape is just done in another node. */
		mddev->reshape_position = MaxSector;
		if (mddev->pers->update_reshape_pos)
			mddev->pers->update_reshape_pos(mddev);
	}

	/* Finally set the event to be up to date */
	mddev->events = le64_to_cpu(sb->events);
}

static int read_rdev(struct mddev *mddev, struct md_rdev *rdev)
{
	int err;
	struct page *swapout = rdev->sb_page;
	struct mdp_superblock_1 *sb;

	/* Store the sb page of the rdev in the swapout temporary
	 * variable in case we err in the future
	 */
	rdev->sb_page = NULL;
	err = alloc_disk_sb(rdev);
	if (err == 0) {
		ClearPageUptodate(rdev->sb_page);
		rdev->sb_loaded = 0;
		err = super_types[mddev->major_version].
			load_super(rdev, NULL, mddev->minor_version);
	}
	if (err < 0) {
		pr_warn("%s: %d Could not reload rdev(%d) err: %d. Restoring old values\n",
				__func__, __LINE__, rdev->desc_nr, err);
		if (rdev->sb_page)
			put_page(rdev->sb_page);
		rdev->sb_page = swapout;
		rdev->sb_loaded = 1;
		return err;
	}

	sb = page_address(rdev->sb_page);
	/* Read the offset unconditionally, even if MD_FEATURE_RECOVERY_OFFSET
	 * is not set
	 */

	if ((le32_to_cpu(sb->feature_map) & MD_FEATURE_RECOVERY_OFFSET))
		rdev->recovery_offset = le64_to_cpu(sb->recovery_offset);

	/* The other node finished recovery, call spare_active to set
	 * device In_sync and mddev->degraded
	 */
	if (rdev->recovery_offset == MaxSector &&
	    !test_bit(In_sync, &rdev->flags) &&
	    mddev->pers->spare_active(mddev))
		sysfs_notify(&mddev->kobj, NULL, "degraded");

	put_page(swapout);
	return 0;
}

void md_reload_sb(struct mddev *mddev, int nr)
{
	struct md_rdev *rdev;
	int err;

	/* Find the rdev */
	rdev_for_each_rcu(rdev, mddev) {
		if (rdev->desc_nr == nr)
			break;
	}

	if (!rdev || rdev->desc_nr != nr) {
		pr_warn("%s: %d Could not find rdev with nr %d\n", __func__, __LINE__, nr);
		return;
	}

	err = read_rdev(mddev, rdev);
	if (err < 0)
		return;

	check_sb_changes(mddev, rdev);

	/* Read all rdev's to update recovery_offset */
	rdev_for_each_rcu(rdev, mddev) {
		if (!test_bit(Faulty, &rdev->flags))
			read_rdev(mddev, rdev);
	}
}
EXPORT_SYMBOL(md_reload_sb);

#ifndef MODULE

/*
 * Searches all registered partitions for autorun RAID arrays
 * at boot time.
 */

static DEFINE_MUTEX(detected_devices_mutex);
static LIST_HEAD(all_detected_devices);
struct detected_devices_node {
	struct list_head list;
	dev_t dev;
};

void md_autodetect_dev(dev_t dev)
{
	struct detected_devices_node *node_detected_dev;

	node_detected_dev = kzalloc(sizeof(*node_detected_dev), GFP_KERNEL);
	if (node_detected_dev) {
		node_detected_dev->dev = dev;
		mutex_lock(&detected_devices_mutex);
		list_add_tail(&node_detected_dev->list, &all_detected_devices);
		mutex_unlock(&detected_devices_mutex);
	}
}

static void autostart_arrays(int part)
{
	struct md_rdev *rdev;
	struct detected_devices_node *node_detected_dev;
	dev_t dev;
	int i_scanned, i_passed;

	i_scanned = 0;
	i_passed = 0;

	pr_info("md: Autodetecting RAID arrays.\n");

	mutex_lock(&detected_devices_mutex);
	while (!list_empty(&all_detected_devices) && i_scanned < INT_MAX) {
		i_scanned++;
		node_detected_dev = list_entry(all_detected_devices.next,
					struct detected_devices_node, list);
		list_del(&node_detected_dev->list);
		dev = node_detected_dev->dev;
		kfree(node_detected_dev);
		mutex_unlock(&detected_devices_mutex);
		rdev = md_import_device(dev,0, 90);
		mutex_lock(&detected_devices_mutex);
		if (IS_ERR(rdev))
			continue;

		if (test_bit(Faulty, &rdev->flags))
			continue;

		set_bit(AutoDetected, &rdev->flags);
		list_add(&rdev->same_set, &pending_raid_disks);
		i_passed++;
	}
	mutex_unlock(&detected_devices_mutex);

	pr_debug("md: Scanned %d and added %d devices.\n", i_scanned, i_passed);

	autorun_devices(part);
}

#endif /* !MODULE */

static __exit void md_exit(void)
{
	struct mddev *mddev;
	struct list_head *tmp;
	int delay = 1;

	blk_unregister_region(MKDEV(MD_MAJOR,0), 512);
	blk_unregister_region(MKDEV(mdp_major,0), 1U << MINORBITS);

	unregister_blkdev(MD_MAJOR,"md");
	unregister_blkdev(mdp_major, "mdp");
	unregister_reboot_notifier(&md_notifier);
	unregister_sysctl_table(raid_table_header);

	/* We cannot unload the modules while some process is
	 * waiting for us in select() or poll() - wake them up
	 */
	md_unloading = 1;
	while (waitqueue_active(&md_event_waiters)) {
		/* not safe to leave yet */
		wake_up(&md_event_waiters);
		msleep(delay);
		delay += delay;
	}
	remove_proc_entry("mdstat", NULL);

	for_each_mddev(mddev, tmp) {
		export_array(mddev);
		mddev->ctime = 0;
		mddev->hold_active = 0;
		/*
		 * for_each_mddev() will call mddev_put() at the end of each
		 * iteration.  As the mddev is now fully clear, this will
		 * schedule the mddev for destruction by a workqueue, and the
		 * destroy_workqueue() below will wait for that to complete.
		 */
	}
	destroy_workqueue(md_misc_wq);
	destroy_workqueue(md_wq);
}

subsys_initcall(md_init);
module_exit(md_exit)

static int get_ro(char *buffer, const struct kernel_param *kp)
{
	return sprintf(buffer, "%d", start_readonly);
}
static int set_ro(const char *val, const struct kernel_param *kp)
{
	return kstrtouint(val, 10, (unsigned int *)&start_readonly);
}

module_param_call(start_ro, set_ro, get_ro, NULL, S_IRUSR|S_IWUSR);
module_param(start_dirty_degraded, int, S_IRUGO|S_IWUSR);
module_param_call(new_array, add_named_array, NULL, NULL, S_IWUSR);
module_param(create_on_open, bool, S_IRUSR|S_IWUSR);

MODULE_LICENSE("GPL");
MODULE_DESCRIPTION("MD RAID framework");
MODULE_ALIAS("md");
MODULE_ALIAS_BLOCKDEV_MAJOR(MD_MAJOR);<|MERGE_RESOLUTION|>--- conflicted
+++ resolved
@@ -5659,16 +5659,8 @@
 	return 0;
 
 abort:
-<<<<<<< HEAD
-	mempool_destroy(mddev->flush_bio_pool);
-	mddev->flush_bio_pool = NULL;
-	mempool_destroy(mddev->flush_pool);
-	mddev->flush_pool = NULL;
-
-=======
 	bioset_exit(&mddev->bio_set);
 	bioset_exit(&mddev->sync_set);
->>>>>>> 0ecfebd2
 	return err;
 }
 EXPORT_SYMBOL_GPL(md_run);
