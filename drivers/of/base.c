--- conflicted
+++ resolved
@@ -776,50 +776,12 @@
 const struct of_device_id *__of_match_node(const struct of_device_id *matches,
 					   const struct device_node *node)
 {
-<<<<<<< HEAD
-	const char *cp;
-	int cplen, l;
-=======
 	const struct of_device_id *best_match = NULL;
 	int score, best_score = 0;
->>>>>>> e3703f8c
 
 	if (!matches)
 		return NULL;
 
-<<<<<<< HEAD
-	cp = __of_get_property(node, "compatible", &cplen);
-	do {
-		const struct of_device_id *m = matches;
-
-		/* Check against matches with current compatible string */
-		while (m->name[0] || m->type[0] || m->compatible[0]) {
-			int match = 1;
-			if (m->name[0])
-				match &= node->name
-					&& !strcmp(m->name, node->name);
-			if (m->type[0])
-				match &= node->type
-					&& !strcmp(m->type, node->type);
-			if (m->compatible[0])
-				match &= cp
-					&& !of_compat_cmp(m->compatible, cp,
-							strlen(m->compatible));
-			if (match)
-				return m;
-			m++;
-		}
-
-		/* Get node's next compatible string */ 
-		if (cp) {
-			l = strlen(cp) + 1;
-			cp += l;
-			cplen -= l;
-		}
-	} while (cp && (cplen > 0));
-
-	return NULL;
-=======
 	for (; matches->name[0] || matches->type[0] || matches->compatible[0]; matches++) {
 		score = __of_device_is_compatible(node, matches->compatible,
 						  matches->type, matches->name);
@@ -830,7 +792,6 @@
 	}
 
 	return best_match;
->>>>>>> e3703f8c
 }
 
 /**
@@ -838,10 +799,7 @@
  *	@matches:	array of of device match structures to search in
  *	@node:		the of device structure to match against
  *
- *	Low level utility function used by device matching. Matching order
- *	is to compare each of the node's compatibles with all given matches
- *	first. This implies node's compatible is sorted from specific to
- *	generic while matches can be in any order.
+ *	Low level utility function used by device matching.
  */
 const struct of_device_id *of_match_node(const struct of_device_id *matches,
 					 const struct device_node *node)
