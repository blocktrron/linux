/*
 * dwmac-sti.c - STMicroelectronics DWMAC Specific Glue layer
 *
 * Copyright (C) 2003-2014 STMicroelectronics (R&D) Limited
 * Author: Srinivas Kandagatla <srinivas.kandagatla@st.com>
 * Contributors: Giuseppe Cavallaro <peppe.cavallaro@st.com>
 *
 * This program is free software; you can redistribute it and/or modify
 * it under the terms of the GNU General Public License as published by
 * the Free Software Foundation; either version 2 of the License, or
 * (at your option) any later version.
 */

#include <linux/kernel.h>
#include <linux/slab.h>
#include <linux/platform_device.h>
#include <linux/stmmac.h>
#include <linux/phy.h>
#include <linux/mfd/syscon.h>
#include <linux/module.h>
#include <linux/regmap.h>
#include <linux/clk.h>
#include <linux/of.h>
#include <linux/of_device.h>
#include <linux/of_net.h>

#include "stmmac_platform.h"

#define DWMAC_125MHZ	125000000
#define DWMAC_50MHZ	50000000
#define DWMAC_25MHZ	25000000
#define DWMAC_2_5MHZ	2500000

#define IS_PHY_IF_MODE_RGMII(iface)	(iface == PHY_INTERFACE_MODE_RGMII || \
			iface == PHY_INTERFACE_MODE_RGMII_ID || \
			iface == PHY_INTERFACE_MODE_RGMII_RXID || \
			iface == PHY_INTERFACE_MODE_RGMII_TXID)

#define IS_PHY_IF_MODE_GBIT(iface)	(IS_PHY_IF_MODE_RGMII(iface) || \
					 iface == PHY_INTERFACE_MODE_GMII)

/* STiH4xx register definitions (STiH415/STiH416/STiH407/STiH410 families)
 *
 * Below table summarizes the clock requirement and clock sources for
 * supported phy interface modes with link speeds.
 * ________________________________________________
 *|  PHY_MODE	| 1000 Mbit Link | 100 Mbit Link   |
 * ------------------------------------------------
 *|	MII	|	n/a	 |	25Mhz	   |
 *|		|		 |	txclk	   |
 * ------------------------------------------------
 *|	GMII	|     125Mhz	 |	25Mhz	   |
 *|		|  clk-125/txclk |	txclk	   |
 * ------------------------------------------------
 *|	RGMII	|     125Mhz	 |	25Mhz	   |
 *|		|  clk-125/txclk |	clkgen     |
 *|		|    clkgen	 |		   |
 * ------------------------------------------------
 *|	RMII	|	n/a	 |	25Mhz	   |
 *|		|		 |clkgen/phyclk-in |
 * ------------------------------------------------
 *
 *	  Register Configuration
 *-------------------------------
 * src	 |BIT(8)| BIT(7)| BIT(6)|
 *-------------------------------
 * txclk |   0	|  n/a	|   1	|
 *-------------------------------
 * ck_125|   0	|  n/a	|   0	|
 *-------------------------------
 * phyclk|   1	|   0	|  n/a	|
 *-------------------------------
 * clkgen|   1	|   1	|  n/a	|
 *-------------------------------
 */

#define STIH4XX_RETIME_SRC_MASK			GENMASK(8, 6)
#define STIH4XX_ETH_SEL_TX_RETIME_CLK		BIT(8)
#define STIH4XX_ETH_SEL_INTERNAL_NOTEXT_PHYCLK	BIT(7)
#define STIH4XX_ETH_SEL_TXCLK_NOT_CLK125	BIT(6)

/* STiD127 register definitions
 *-----------------------
 * src	 |BIT(6)| BIT(7)|
 *-----------------------
 * MII   |  1	|   n/a	|
 *-----------------------
 * RMII  |  n/a	|   1	|
 * clkgen|	|	|
 *-----------------------
 * RMII  |  n/a	|   0	|
 * phyclk|	|	|
 *-----------------------
 * RGMII |  1	|  n/a	|
 * clkgen|	|	|
 *-----------------------
 */

#define STID127_RETIME_SRC_MASK			GENMASK(7, 6)
#define STID127_ETH_SEL_INTERNAL_NOTEXT_PHYCLK	BIT(7)
#define STID127_ETH_SEL_INTERNAL_NOTEXT_TXCLK	BIT(6)

#define ENMII_MASK	GENMASK(5, 5)
#define ENMII		BIT(5)
#define EN_MASK		GENMASK(1, 1)
#define EN		BIT(1)

/*
 * 3 bits [4:2]
 *	000-GMII/MII
 *	001-RGMII
 *	010-SGMII
 *	100-RMII
 */
#define MII_PHY_SEL_MASK	GENMASK(4, 2)
#define ETH_PHY_SEL_RMII	BIT(4)
#define ETH_PHY_SEL_SGMII	BIT(3)
#define ETH_PHY_SEL_RGMII	BIT(2)
#define ETH_PHY_SEL_GMII	0x0
#define ETH_PHY_SEL_MII		0x0

struct sti_dwmac {
	int interface;		/* MII interface */
	bool ext_phyclk;	/* Clock from external PHY */
	u32 tx_retime_src;	/* TXCLK Retiming*/
	struct clk *clk;	/* PHY clock */
	u32 ctrl_reg;		/* GMAC glue-logic control register */
	int clk_sel_reg;	/* GMAC ext clk selection register */
	struct regmap *regmap;
	bool gmac_en;
	u32 speed;
	void (*fix_retime_src)(void *priv, unsigned int speed);
};

struct sti_dwmac_of_data {
	void (*fix_retime_src)(void *priv, unsigned int speed);
};

static u32 phy_intf_sels[] = {
	[PHY_INTERFACE_MODE_MII] = ETH_PHY_SEL_MII,
	[PHY_INTERFACE_MODE_GMII] = ETH_PHY_SEL_GMII,
	[PHY_INTERFACE_MODE_RGMII] = ETH_PHY_SEL_RGMII,
	[PHY_INTERFACE_MODE_RGMII_ID] = ETH_PHY_SEL_RGMII,
	[PHY_INTERFACE_MODE_SGMII] = ETH_PHY_SEL_SGMII,
	[PHY_INTERFACE_MODE_RMII] = ETH_PHY_SEL_RMII,
};

enum {
	TX_RETIME_SRC_NA = 0,
	TX_RETIME_SRC_TXCLK = 1,
	TX_RETIME_SRC_CLK_125,
	TX_RETIME_SRC_PHYCLK,
	TX_RETIME_SRC_CLKGEN,
};

static u32 stih4xx_tx_retime_val[] = {
	[TX_RETIME_SRC_TXCLK] = STIH4XX_ETH_SEL_TXCLK_NOT_CLK125,
	[TX_RETIME_SRC_CLK_125] = 0x0,
	[TX_RETIME_SRC_PHYCLK] = STIH4XX_ETH_SEL_TX_RETIME_CLK,
	[TX_RETIME_SRC_CLKGEN] = STIH4XX_ETH_SEL_TX_RETIME_CLK
				 | STIH4XX_ETH_SEL_INTERNAL_NOTEXT_PHYCLK,
};

static void stih4xx_fix_retime_src(void *priv, u32 spd)
{
	struct sti_dwmac *dwmac = priv;
	u32 src = dwmac->tx_retime_src;
	u32 reg = dwmac->ctrl_reg;
	u32 freq = 0;

	if (dwmac->interface == PHY_INTERFACE_MODE_MII) {
		src = TX_RETIME_SRC_TXCLK;
	} else if (dwmac->interface == PHY_INTERFACE_MODE_RMII) {
		if (dwmac->ext_phyclk) {
			src = TX_RETIME_SRC_PHYCLK;
		} else {
			src = TX_RETIME_SRC_CLKGEN;
			freq = DWMAC_50MHZ;
		}
	} else if (IS_PHY_IF_MODE_RGMII(dwmac->interface)) {
		/* On GiGa clk source can be either ext or from clkgen */
		if (spd == SPEED_1000) {
			freq = DWMAC_125MHZ;
		} else {
			/* Switch to clkgen for these speeds */
			src = TX_RETIME_SRC_CLKGEN;
			if (spd == SPEED_100)
				freq = DWMAC_25MHZ;
			else if (spd == SPEED_10)
				freq = DWMAC_2_5MHZ;
		}
	}

	if (src == TX_RETIME_SRC_CLKGEN && freq)
		clk_set_rate(dwmac->clk, freq);

	regmap_update_bits(dwmac->regmap, reg, STIH4XX_RETIME_SRC_MASK,
			   stih4xx_tx_retime_val[src]);
}

static void stid127_fix_retime_src(void *priv, u32 spd)
{
	struct sti_dwmac *dwmac = priv;
	u32 reg = dwmac->ctrl_reg;
	u32 freq = 0;
	u32 val = 0;

	if (dwmac->interface == PHY_INTERFACE_MODE_MII) {
		val = STID127_ETH_SEL_INTERNAL_NOTEXT_TXCLK;
	} else if (dwmac->interface == PHY_INTERFACE_MODE_RMII) {
		if (!dwmac->ext_phyclk) {
			val = STID127_ETH_SEL_INTERNAL_NOTEXT_PHYCLK;
			freq = DWMAC_50MHZ;
		}
	} else if (IS_PHY_IF_MODE_RGMII(dwmac->interface)) {
		val = STID127_ETH_SEL_INTERNAL_NOTEXT_TXCLK;
		if (spd == SPEED_1000)
			freq = DWMAC_125MHZ;
		else if (spd == SPEED_100)
			freq = DWMAC_25MHZ;
		else if (spd == SPEED_10)
			freq = DWMAC_2_5MHZ;
	}

	if (freq)
		clk_set_rate(dwmac->clk, freq);

	regmap_update_bits(dwmac->regmap, reg, STID127_RETIME_SRC_MASK, val);
}

static int sti_dwmac_set_mode(struct sti_dwmac *dwmac)
{
	struct regmap *regmap = dwmac->regmap;
	int iface = dwmac->interface;
	u32 reg = dwmac->ctrl_reg;
	u32 val;

	if (dwmac->gmac_en)
		regmap_update_bits(regmap, reg, EN_MASK, EN);

	regmap_update_bits(regmap, reg, MII_PHY_SEL_MASK, phy_intf_sels[iface]);

	val = (iface == PHY_INTERFACE_MODE_REVMII) ? 0 : ENMII;
	regmap_update_bits(regmap, reg, ENMII_MASK, val);

	dwmac->fix_retime_src(dwmac, dwmac->speed);

	return 0;
}

static int sti_dwmac_parse_data(struct sti_dwmac *dwmac,
				struct platform_device *pdev)
{
	struct resource *res;
	struct device *dev = &pdev->dev;
	struct device_node *np = dev->of_node;
	struct regmap *regmap;
	int err;

	/* clk selection from extra syscfg register */
	dwmac->clk_sel_reg = -ENXIO;
	res = platform_get_resource_byname(pdev, IORESOURCE_MEM, "sti-clkconf");
	if (res)
		dwmac->clk_sel_reg = res->start;

	regmap = syscon_regmap_lookup_by_phandle(np, "st,syscon");
	if (IS_ERR(regmap))
		return PTR_ERR(regmap);

	err = of_property_read_u32_index(np, "st,syscon", 1, &dwmac->ctrl_reg);
	if (err) {
		dev_err(dev, "Can't get sysconfig ctrl offset (%d)\n", err);
		return err;
	}

	dwmac->interface = of_get_phy_mode(np);
	dwmac->regmap = regmap;
	dwmac->gmac_en = of_property_read_bool(np, "st,gmac_en");
	dwmac->ext_phyclk = of_property_read_bool(np, "st,ext-phyclk");
	dwmac->tx_retime_src = TX_RETIME_SRC_NA;
	dwmac->speed = SPEED_100;

	if (IS_PHY_IF_MODE_GBIT(dwmac->interface)) {
		const char *rs;

		dwmac->tx_retime_src = TX_RETIME_SRC_CLKGEN;

		err = of_property_read_string(np, "st,tx-retime-src", &rs);
		if (err < 0) {
			dev_warn(dev, "Use internal clock source\n");
		} else {
			if (!strcasecmp(rs, "clk_125"))
				dwmac->tx_retime_src = TX_RETIME_SRC_CLK_125;
			else if (!strcasecmp(rs, "txclk"))
				dwmac->tx_retime_src = TX_RETIME_SRC_TXCLK;
		}
		dwmac->speed = SPEED_1000;
	}

	dwmac->clk = devm_clk_get(dev, "sti-ethclk");
	if (IS_ERR(dwmac->clk)) {
		dev_warn(dev, "No phy clock provided...\n");
		dwmac->clk = NULL;
	}

	return 0;
}

static int sti_dwmac_probe(struct platform_device *pdev)
{
	struct plat_stmmacenet_data *plat_dat;
	const struct sti_dwmac_of_data *data;
	struct stmmac_resources stmmac_res;
	struct sti_dwmac *dwmac;
	int ret;

	data = of_device_get_match_data(&pdev->dev);
	if (!data) {
		dev_err(&pdev->dev, "No OF match data provided\n");
		return -EINVAL;
	}

	ret = stmmac_get_platform_resources(pdev, &stmmac_res);
	if (ret)
		return ret;

	plat_dat = stmmac_probe_config_dt(pdev, &stmmac_res.mac);
	if (IS_ERR(plat_dat))
		return PTR_ERR(plat_dat);

	dwmac = devm_kzalloc(&pdev->dev, sizeof(*dwmac), GFP_KERNEL);
	if (!dwmac) {
		ret = -ENOMEM;
		goto err_remove_config_dt;
	}

	ret = sti_dwmac_parse_data(dwmac, pdev);
	if (ret) {
		dev_err(&pdev->dev, "Unable to parse OF data\n");
		goto err_remove_config_dt;
	}

	dwmac->fix_retime_src = data->fix_retime_src;

	plat_dat->bsp_priv = dwmac;
	plat_dat->fix_mac_speed = data->fix_retime_src;

	ret = clk_prepare_enable(dwmac->clk);
	if (ret)
		goto err_remove_config_dt;

	ret = stmmac_dvr_probe(&pdev->dev, plat_dat, &stmmac_res);
	if (ret)
		goto err_dwmac_exit;

	return 0;

err_dwmac_exit:
	sti_dwmac_exit(pdev, plat_dat->bsp_priv);
err_remove_config_dt:
	stmmac_remove_config_dt(pdev, plat_dat);

<<<<<<< HEAD
	ret = sti_dwmac_set_mode(dwmac);
	if (ret)
		goto disable_clk;

	ret = stmmac_dvr_probe(&pdev->dev, plat_dat, &stmmac_res);
	if (ret)
		goto disable_clk;

	return 0;

disable_clk:
	clk_disable_unprepare(dwmac->clk);
=======
>>>>>>> 8dc0f265
	return ret;
}

static int sti_dwmac_remove(struct platform_device *pdev)
{
	struct sti_dwmac *dwmac = get_stmmac_bsp_priv(&pdev->dev);
	int ret = stmmac_dvr_remove(&pdev->dev);

	clk_disable_unprepare(dwmac->clk);

	return ret;
}

#ifdef CONFIG_PM_SLEEP
static int sti_dwmac_suspend(struct device *dev)
{
	struct sti_dwmac *dwmac = get_stmmac_bsp_priv(dev);
	int ret = stmmac_suspend(dev);

	clk_disable_unprepare(dwmac->clk);

	return ret;
}

static int sti_dwmac_resume(struct device *dev)
{
	struct sti_dwmac *dwmac = get_stmmac_bsp_priv(dev);

	clk_prepare_enable(dwmac->clk);
	sti_dwmac_set_mode(dwmac);

	return stmmac_resume(dev);
}
#endif /* CONFIG_PM_SLEEP */

static SIMPLE_DEV_PM_OPS(sti_dwmac_pm_ops, sti_dwmac_suspend,
					   sti_dwmac_resume);

static const struct sti_dwmac_of_data stih4xx_dwmac_data = {
	.fix_retime_src = stih4xx_fix_retime_src,
};

static const struct sti_dwmac_of_data stid127_dwmac_data = {
	.fix_retime_src = stid127_fix_retime_src,
};

static const struct of_device_id sti_dwmac_match[] = {
	{ .compatible = "st,stih415-dwmac", .data = &stih4xx_dwmac_data},
	{ .compatible = "st,stih416-dwmac", .data = &stih4xx_dwmac_data},
	{ .compatible = "st,stid127-dwmac", .data = &stid127_dwmac_data},
	{ .compatible = "st,stih407-dwmac", .data = &stih4xx_dwmac_data},
	{ }
};
MODULE_DEVICE_TABLE(of, sti_dwmac_match);

static struct platform_driver sti_dwmac_driver = {
	.probe  = sti_dwmac_probe,
	.remove = sti_dwmac_remove,
	.driver = {
		.name           = "sti-dwmac",
		.pm		= &sti_dwmac_pm_ops,
		.of_match_table = sti_dwmac_match,
	},
};
module_platform_driver(sti_dwmac_driver);

MODULE_AUTHOR("Srinivas Kandagatla <srinivas.kandagatla@st.com>");
MODULE_DESCRIPTION("STMicroelectronics DWMAC Specific Glue layer");
MODULE_LICENSE("GPL");<|MERGE_RESOLUTION|>--- conflicted
+++ resolved
@@ -349,18 +349,6 @@
 	if (ret)
 		goto err_remove_config_dt;
 
-	ret = stmmac_dvr_probe(&pdev->dev, plat_dat, &stmmac_res);
-	if (ret)
-		goto err_dwmac_exit;
-
-	return 0;
-
-err_dwmac_exit:
-	sti_dwmac_exit(pdev, plat_dat->bsp_priv);
-err_remove_config_dt:
-	stmmac_remove_config_dt(pdev, plat_dat);
-
-<<<<<<< HEAD
 	ret = sti_dwmac_set_mode(dwmac);
 	if (ret)
 		goto disable_clk;
@@ -373,8 +361,9 @@
 
 disable_clk:
 	clk_disable_unprepare(dwmac->clk);
-=======
->>>>>>> 8dc0f265
+err_remove_config_dt:
+	stmmac_remove_config_dt(pdev, plat_dat);
+
 	return ret;
 }
 
