--- conflicted
+++ resolved
@@ -247,11 +247,7 @@
 			break;
 		default:
 			/*should not hit here*/
-<<<<<<< HEAD
-			gvt_err("invalid forcewake offset 0x%x\n", offset);
-=======
 			gvt_vgpu_err("invalid forcewake offset 0x%x\n", offset);
->>>>>>> a71c9a1c
 			return -EINVAL;
 		}
 	} else {
