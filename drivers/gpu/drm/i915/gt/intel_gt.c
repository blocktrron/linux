--- conflicted
+++ resolved
@@ -4,10 +4,6 @@
  */
 
 #include <drm/drm_managed.h>
-<<<<<<< HEAD
-#include <drm/intel-gtt.h>
-=======
->>>>>>> 88084a3d
 
 #include "gem/i915_gem_internal.h"
 #include "gem/i915_gem_lmem.h"
@@ -20,10 +16,7 @@
 #include "intel_gt_buffer_pool.h"
 #include "intel_gt_clock_utils.h"
 #include "intel_gt_debugfs.h"
-<<<<<<< HEAD
-=======
 #include "intel_gt_gmch.h"
->>>>>>> 88084a3d
 #include "intel_gt_pm.h"
 #include "intel_gt_regs.h"
 #include "intel_gt_requests.h"
@@ -948,8 +941,6 @@
 	return intel_uncore_read_fw(gt->uncore, reg);
 }
 
-<<<<<<< HEAD
-=======
 /**
  * intel_gt_get_valid_steering_for_reg - get a valid steering for a register
  * @gt: GT structure
@@ -979,7 +970,6 @@
 	*subsliceid = gt->default_steering.instanceid;
 }
 
->>>>>>> 88084a3d
 u32 intel_gt_read_register(struct intel_gt *gt, i915_reg_t reg)
 {
 	int type;
@@ -999,8 +989,6 @@
 	return intel_uncore_read(gt->uncore, reg);
 }
 
-<<<<<<< HEAD
-=======
 static void report_steering_type(struct drm_printer *p,
 				 struct intel_gt *gt,
 				 enum intel_steering_type type,
@@ -1140,7 +1128,6 @@
 	}
 }
 
->>>>>>> 88084a3d
 void intel_gt_info_print(const struct intel_gt_info *info,
 			 struct drm_printer *p)
 {
