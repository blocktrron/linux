// SPDX-License-Identifier: GPL-2.0-only
/*
 * Copyright (C) 2013 Red Hat
 * Author: Rob Clark <robdclark@gmail.com>
 */

#include <linux/dma-map-ops.h>
#include <linux/vmalloc.h>
#include <linux/spinlock.h>
#include <linux/shmem_fs.h>
#include <linux/dma-buf.h>
#include <linux/pfn_t.h>

#include <drm/drm_prime.h>

#include "msm_drv.h"
#include "msm_fence.h"
#include "msm_gem.h"
#include "msm_gpu.h"
#include "msm_mmu.h"

static void update_inactive(struct msm_gem_object *msm_obj);

static dma_addr_t physaddr(struct drm_gem_object *obj)
{
	struct msm_gem_object *msm_obj = to_msm_bo(obj);
	struct msm_drm_private *priv = obj->dev->dev_private;
	return (((dma_addr_t)msm_obj->vram_node->start) << PAGE_SHIFT) +
			priv->vram.paddr;
}

static bool use_pages(struct drm_gem_object *obj)
{
	struct msm_gem_object *msm_obj = to_msm_bo(obj);
	return !msm_obj->vram_node;
}

/*
 * Cache sync.. this is a bit over-complicated, to fit dma-mapping
 * API.  Really GPU cache is out of scope here (handled on cmdstream)
 * and all we need to do is invalidate newly allocated pages before
 * mapping to CPU as uncached/writecombine.
 *
 * On top of this, we have the added headache, that depending on
 * display generation, the display's iommu may be wired up to either
 * the toplevel drm device (mdss), or to the mdp sub-node, meaning
 * that here we either have dma-direct or iommu ops.
 *
 * Let this be a cautionary tail of abstraction gone wrong.
 */

static void sync_for_device(struct msm_gem_object *msm_obj)
{
	struct device *dev = msm_obj->base.dev->dev;

	dma_map_sgtable(dev, msm_obj->sgt, DMA_BIDIRECTIONAL, 0);
}

static void sync_for_cpu(struct msm_gem_object *msm_obj)
{
	struct device *dev = msm_obj->base.dev->dev;

	dma_unmap_sgtable(dev, msm_obj->sgt, DMA_BIDIRECTIONAL, 0);
}

/* allocate pages from VRAM carveout, used when no IOMMU: */
static struct page **get_pages_vram(struct drm_gem_object *obj, int npages)
{
	struct msm_gem_object *msm_obj = to_msm_bo(obj);
	struct msm_drm_private *priv = obj->dev->dev_private;
	dma_addr_t paddr;
	struct page **p;
	int ret, i;

	p = kvmalloc_array(npages, sizeof(struct page *), GFP_KERNEL);
	if (!p)
		return ERR_PTR(-ENOMEM);

	spin_lock(&priv->vram.lock);
	ret = drm_mm_insert_node(&priv->vram.mm, msm_obj->vram_node, npages);
	spin_unlock(&priv->vram.lock);
	if (ret) {
		kvfree(p);
		return ERR_PTR(ret);
	}

	paddr = physaddr(obj);
	for (i = 0; i < npages; i++) {
		p[i] = pfn_to_page(__phys_to_pfn(paddr));
		paddr += PAGE_SIZE;
	}

	return p;
}

static struct page **get_pages(struct drm_gem_object *obj)
{
	struct msm_gem_object *msm_obj = to_msm_bo(obj);

	GEM_WARN_ON(!msm_gem_is_locked(obj));

	if (!msm_obj->pages) {
		struct drm_device *dev = obj->dev;
		struct page **p;
		int npages = obj->size >> PAGE_SHIFT;

		if (use_pages(obj))
			p = drm_gem_get_pages(obj);
		else
			p = get_pages_vram(obj, npages);

		if (IS_ERR(p)) {
			DRM_DEV_ERROR(dev->dev, "could not get pages: %ld\n",
					PTR_ERR(p));
			return p;
		}

		msm_obj->pages = p;

		msm_obj->sgt = drm_prime_pages_to_sg(obj->dev, p, npages);
		if (IS_ERR(msm_obj->sgt)) {
			void *ptr = ERR_CAST(msm_obj->sgt);

			DRM_DEV_ERROR(dev->dev, "failed to allocate sgt\n");
			msm_obj->sgt = NULL;
			return ptr;
		}

		/* For non-cached buffers, ensure the new pages are clean
		 * because display controller, GPU, etc. are not coherent:
		 */
		if (msm_obj->flags & (MSM_BO_WC|MSM_BO_UNCACHED))
			sync_for_device(msm_obj);

		update_inactive(msm_obj);
	}

	return msm_obj->pages;
}

static void put_pages_vram(struct drm_gem_object *obj)
{
	struct msm_gem_object *msm_obj = to_msm_bo(obj);
	struct msm_drm_private *priv = obj->dev->dev_private;

	spin_lock(&priv->vram.lock);
	drm_mm_remove_node(msm_obj->vram_node);
	spin_unlock(&priv->vram.lock);

	kvfree(msm_obj->pages);
}

static void put_pages(struct drm_gem_object *obj)
{
	struct msm_gem_object *msm_obj = to_msm_bo(obj);

	if (msm_obj->pages) {
		if (msm_obj->sgt) {
			/* For non-cached buffers, ensure the new
			 * pages are clean because display controller,
			 * GPU, etc. are not coherent:
			 */
			if (msm_obj->flags & (MSM_BO_WC|MSM_BO_UNCACHED))
				sync_for_cpu(msm_obj);

			sg_free_table(msm_obj->sgt);
			kfree(msm_obj->sgt);
			msm_obj->sgt = NULL;
		}

		if (use_pages(obj))
			drm_gem_put_pages(obj, msm_obj->pages, true, false);
		else
			put_pages_vram(obj);

		msm_obj->pages = NULL;
	}
}

struct page **msm_gem_get_pages(struct drm_gem_object *obj)
{
	struct msm_gem_object *msm_obj = to_msm_bo(obj);
	struct page **p;

	msm_gem_lock(obj);

	if (GEM_WARN_ON(msm_obj->madv != MSM_MADV_WILLNEED)) {
		msm_gem_unlock(obj);
		return ERR_PTR(-EBUSY);
	}

	p = get_pages(obj);

	if (!IS_ERR(p)) {
		msm_obj->pin_count++;
		update_inactive(msm_obj);
	}

	msm_gem_unlock(obj);
	return p;
}

void msm_gem_put_pages(struct drm_gem_object *obj)
{
	struct msm_gem_object *msm_obj = to_msm_bo(obj);

	msm_gem_lock(obj);
	msm_obj->pin_count--;
	GEM_WARN_ON(msm_obj->pin_count < 0);
	update_inactive(msm_obj);
	msm_gem_unlock(obj);
}

static pgprot_t msm_gem_pgprot(struct msm_gem_object *msm_obj, pgprot_t prot)
{
	if (msm_obj->flags & (MSM_BO_WC|MSM_BO_UNCACHED))
		return pgprot_writecombine(prot);
	return prot;
}

static vm_fault_t msm_gem_fault(struct vm_fault *vmf)
{
	struct vm_area_struct *vma = vmf->vma;
	struct drm_gem_object *obj = vma->vm_private_data;
	struct msm_gem_object *msm_obj = to_msm_bo(obj);
	struct page **pages;
	unsigned long pfn;
	pgoff_t pgoff;
	int err;
	vm_fault_t ret;

	/*
	 * vm_ops.open/drm_gem_mmap_obj and close get and put
	 * a reference on obj. So, we dont need to hold one here.
	 */
	err = msm_gem_lock_interruptible(obj);
	if (err) {
		ret = VM_FAULT_NOPAGE;
		goto out;
	}

	if (GEM_WARN_ON(msm_obj->madv != MSM_MADV_WILLNEED)) {
		msm_gem_unlock(obj);
		return VM_FAULT_SIGBUS;
	}

	/* make sure we have pages attached now */
	pages = get_pages(obj);
	if (IS_ERR(pages)) {
		ret = vmf_error(PTR_ERR(pages));
		goto out_unlock;
	}

	/* We don't use vmf->pgoff since that has the fake offset: */
	pgoff = (vmf->address - vma->vm_start) >> PAGE_SHIFT;

	pfn = page_to_pfn(pages[pgoff]);

	VERB("Inserting %p pfn %lx, pa %lx", (void *)vmf->address,
			pfn, pfn << PAGE_SHIFT);

	ret = vmf_insert_mixed(vma, vmf->address, __pfn_to_pfn_t(pfn, PFN_DEV));
out_unlock:
	msm_gem_unlock(obj);
out:
	return ret;
}

/** get mmap offset */
static uint64_t mmap_offset(struct drm_gem_object *obj)
{
	struct drm_device *dev = obj->dev;
	int ret;

	GEM_WARN_ON(!msm_gem_is_locked(obj));

	/* Make it mmapable */
	ret = drm_gem_create_mmap_offset(obj);

	if (ret) {
		DRM_DEV_ERROR(dev->dev, "could not allocate mmap offset\n");
		return 0;
	}

	return drm_vma_node_offset_addr(&obj->vma_node);
}

uint64_t msm_gem_mmap_offset(struct drm_gem_object *obj)
{
	uint64_t offset;

	msm_gem_lock(obj);
	offset = mmap_offset(obj);
	msm_gem_unlock(obj);
	return offset;
}

static struct msm_gem_vma *add_vma(struct drm_gem_object *obj,
		struct msm_gem_address_space *aspace)
{
	struct msm_gem_object *msm_obj = to_msm_bo(obj);
	struct msm_gem_vma *vma;

	GEM_WARN_ON(!msm_gem_is_locked(obj));

	vma = kzalloc(sizeof(*vma), GFP_KERNEL);
	if (!vma)
		return ERR_PTR(-ENOMEM);

	vma->aspace = aspace;

	list_add_tail(&vma->list, &msm_obj->vmas);

	return vma;
}

static struct msm_gem_vma *lookup_vma(struct drm_gem_object *obj,
		struct msm_gem_address_space *aspace)
{
	struct msm_gem_object *msm_obj = to_msm_bo(obj);
	struct msm_gem_vma *vma;

	GEM_WARN_ON(!msm_gem_is_locked(obj));

	list_for_each_entry(vma, &msm_obj->vmas, list) {
		if (vma->aspace == aspace)
			return vma;
	}

	return NULL;
}

static void del_vma(struct msm_gem_vma *vma)
{
	if (!vma)
		return;

	list_del(&vma->list);
	kfree(vma);
}

/*
 * If close is true, this also closes the VMA (releasing the allocated
 * iova range) in addition to removing the iommu mapping.  In the eviction
 * case (!close), we keep the iova allocated, but only remove the iommu
 * mapping.
 */
static void
put_iova_spaces(struct drm_gem_object *obj, bool close)
{
	struct msm_gem_object *msm_obj = to_msm_bo(obj);
	struct msm_gem_vma *vma;

	GEM_WARN_ON(!msm_gem_is_locked(obj));

	list_for_each_entry(vma, &msm_obj->vmas, list) {
		if (vma->aspace) {
			msm_gem_purge_vma(vma->aspace, vma);
			if (close)
				msm_gem_close_vma(vma->aspace, vma);
		}
	}
}

/* Called with msm_obj locked */
static void
put_iova_vmas(struct drm_gem_object *obj)
{
	struct msm_gem_object *msm_obj = to_msm_bo(obj);
	struct msm_gem_vma *vma, *tmp;

	GEM_WARN_ON(!msm_gem_is_locked(obj));

	list_for_each_entry_safe(vma, tmp, &msm_obj->vmas, list) {
		del_vma(vma);
	}
}

static int get_iova_locked(struct drm_gem_object *obj,
		struct msm_gem_address_space *aspace, uint64_t *iova,
		u64 range_start, u64 range_end)
{
	struct msm_gem_vma *vma;
	int ret = 0;

	GEM_WARN_ON(!msm_gem_is_locked(obj));

	vma = lookup_vma(obj, aspace);

	if (!vma) {
		vma = add_vma(obj, aspace);
		if (IS_ERR(vma))
			return PTR_ERR(vma);

		ret = msm_gem_init_vma(aspace, vma, obj->size >> PAGE_SHIFT,
			range_start, range_end);
		if (ret) {
			del_vma(vma);
			return ret;
		}
	}

	*iova = vma->iova;
	return 0;
}

static int msm_gem_pin_iova(struct drm_gem_object *obj,
		struct msm_gem_address_space *aspace)
{
	struct msm_gem_object *msm_obj = to_msm_bo(obj);
	struct msm_gem_vma *vma;
	struct page **pages;
	int ret, prot = IOMMU_READ;

	if (!(msm_obj->flags & MSM_BO_GPU_READONLY))
		prot |= IOMMU_WRITE;

	if (msm_obj->flags & MSM_BO_MAP_PRIV)
		prot |= IOMMU_PRIV;

	if (msm_obj->flags & MSM_BO_CACHED_COHERENT)
		prot |= IOMMU_CACHE;

	GEM_WARN_ON(!msm_gem_is_locked(obj));

	if (GEM_WARN_ON(msm_obj->madv != MSM_MADV_WILLNEED))
		return -EBUSY;

	vma = lookup_vma(obj, aspace);
	if (GEM_WARN_ON(!vma))
		return -EINVAL;

	pages = get_pages(obj);
	if (IS_ERR(pages))
		return PTR_ERR(pages);

	ret = msm_gem_map_vma(aspace, vma, prot,
			msm_obj->sgt, obj->size >> PAGE_SHIFT);

	if (!ret)
		msm_obj->pin_count++;

	return ret;
}

static int get_and_pin_iova_range_locked(struct drm_gem_object *obj,
		struct msm_gem_address_space *aspace, uint64_t *iova,
		u64 range_start, u64 range_end)
{
	u64 local;
	int ret;

	GEM_WARN_ON(!msm_gem_is_locked(obj));

	ret = get_iova_locked(obj, aspace, &local,
		range_start, range_end);

	if (!ret)
		ret = msm_gem_pin_iova(obj, aspace);

	if (!ret)
		*iova = local;

	return ret;
}

/*
 * get iova and pin it. Should have a matching put
 * limits iova to specified range (in pages)
 */
int msm_gem_get_and_pin_iova_range(struct drm_gem_object *obj,
		struct msm_gem_address_space *aspace, uint64_t *iova,
		u64 range_start, u64 range_end)
{
	int ret;

	msm_gem_lock(obj);
	ret = get_and_pin_iova_range_locked(obj, aspace, iova, range_start, range_end);
	msm_gem_unlock(obj);

	return ret;
}

int msm_gem_get_and_pin_iova_locked(struct drm_gem_object *obj,
		struct msm_gem_address_space *aspace, uint64_t *iova)
{
	return get_and_pin_iova_range_locked(obj, aspace, iova, 0, U64_MAX);
}

/* get iova and pin it. Should have a matching put */
int msm_gem_get_and_pin_iova(struct drm_gem_object *obj,
		struct msm_gem_address_space *aspace, uint64_t *iova)
{
	return msm_gem_get_and_pin_iova_range(obj, aspace, iova, 0, U64_MAX);
}

/*
 * Get an iova but don't pin it. Doesn't need a put because iovas are currently
 * valid for the life of the object
 */
int msm_gem_get_iova(struct drm_gem_object *obj,
		struct msm_gem_address_space *aspace, uint64_t *iova)
{
	int ret;

	msm_gem_lock(obj);
	ret = get_iova_locked(obj, aspace, iova, 0, U64_MAX);
	msm_gem_unlock(obj);

	return ret;
}

/* get iova without taking a reference, used in places where you have
 * already done a 'msm_gem_get_and_pin_iova' or 'msm_gem_get_iova'
 */
uint64_t msm_gem_iova(struct drm_gem_object *obj,
		struct msm_gem_address_space *aspace)
{
	struct msm_gem_vma *vma;

	msm_gem_lock(obj);
	vma = lookup_vma(obj, aspace);
	msm_gem_unlock(obj);
	GEM_WARN_ON(!vma);

	return vma ? vma->iova : 0;
}

/*
 * Locked variant of msm_gem_unpin_iova()
 */
void msm_gem_unpin_iova_locked(struct drm_gem_object *obj,
		struct msm_gem_address_space *aspace)
{
	struct msm_gem_object *msm_obj = to_msm_bo(obj);
	struct msm_gem_vma *vma;

	GEM_WARN_ON(!msm_gem_is_locked(obj));

	vma = lookup_vma(obj, aspace);

	if (!GEM_WARN_ON(!vma)) {
		msm_gem_unmap_vma(aspace, vma);

		msm_obj->pin_count--;
		GEM_WARN_ON(msm_obj->pin_count < 0);

		update_inactive(msm_obj);
	}
}

/*
 * Unpin a iova by updating the reference counts. The memory isn't actually
 * purged until something else (shrinker, mm_notifier, destroy, etc) decides
 * to get rid of it
 */
void msm_gem_unpin_iova(struct drm_gem_object *obj,
		struct msm_gem_address_space *aspace)
{
	msm_gem_lock(obj);
	msm_gem_unpin_iova_locked(obj, aspace);
	msm_gem_unlock(obj);
}

int msm_gem_dumb_create(struct drm_file *file, struct drm_device *dev,
		struct drm_mode_create_dumb *args)
{
	args->pitch = align_pitch(args->width, args->bpp);
	args->size  = PAGE_ALIGN(args->pitch * args->height);
	return msm_gem_new_handle(dev, file, args->size,
			MSM_BO_SCANOUT | MSM_BO_WC, &args->handle, "dumb");
}

int msm_gem_dumb_map_offset(struct drm_file *file, struct drm_device *dev,
		uint32_t handle, uint64_t *offset)
{
	struct drm_gem_object *obj;
	int ret = 0;

	/* GEM does all our handle to object mapping */
	obj = drm_gem_object_lookup(file, handle);
	if (obj == NULL) {
		ret = -ENOENT;
		goto fail;
	}

	*offset = msm_gem_mmap_offset(obj);

	drm_gem_object_put(obj);

fail:
	return ret;
}

static void *get_vaddr(struct drm_gem_object *obj, unsigned madv)
{
	struct msm_gem_object *msm_obj = to_msm_bo(obj);
	int ret = 0;

	GEM_WARN_ON(!msm_gem_is_locked(obj));

	if (obj->import_attach)
		return ERR_PTR(-ENODEV);

	if (GEM_WARN_ON(msm_obj->madv > madv)) {
		DRM_DEV_ERROR(obj->dev->dev, "Invalid madv state: %u vs %u\n",
			msm_obj->madv, madv);
		return ERR_PTR(-EBUSY);
	}

	/* increment vmap_count *before* vmap() call, so shrinker can
	 * check vmap_count (is_vunmapable()) outside of msm_obj lock.
	 * This guarantees that we won't try to msm_gem_vunmap() this
	 * same object from within the vmap() call (while we already
	 * hold msm_obj lock)
	 */
	msm_obj->vmap_count++;

	if (!msm_obj->vaddr) {
		struct page **pages = get_pages(obj);
		if (IS_ERR(pages)) {
			ret = PTR_ERR(pages);
			goto fail;
		}
		msm_obj->vaddr = vmap(pages, obj->size >> PAGE_SHIFT,
				VM_MAP, msm_gem_pgprot(msm_obj, PAGE_KERNEL));
		if (msm_obj->vaddr == NULL) {
			ret = -ENOMEM;
			goto fail;
		}

		update_inactive(msm_obj);
	}

	return msm_obj->vaddr;

fail:
	msm_obj->vmap_count--;
	return ERR_PTR(ret);
}

void *msm_gem_get_vaddr_locked(struct drm_gem_object *obj)
{
	return get_vaddr(obj, MSM_MADV_WILLNEED);
}

void *msm_gem_get_vaddr(struct drm_gem_object *obj)
{
	void *ret;

	msm_gem_lock(obj);
	ret = msm_gem_get_vaddr_locked(obj);
	msm_gem_unlock(obj);

	return ret;
}

/*
 * Don't use this!  It is for the very special case of dumping
 * submits from GPU hangs or faults, were the bo may already
 * be MSM_MADV_DONTNEED, but we know the buffer is still on the
 * active list.
 */
void *msm_gem_get_vaddr_active(struct drm_gem_object *obj)
{
	return get_vaddr(obj, __MSM_MADV_PURGED);
}

void msm_gem_put_vaddr_locked(struct drm_gem_object *obj)
{
	struct msm_gem_object *msm_obj = to_msm_bo(obj);

	GEM_WARN_ON(!msm_gem_is_locked(obj));
	GEM_WARN_ON(msm_obj->vmap_count < 1);

	msm_obj->vmap_count--;
}

void msm_gem_put_vaddr(struct drm_gem_object *obj)
{
	msm_gem_lock(obj);
	msm_gem_put_vaddr_locked(obj);
	msm_gem_unlock(obj);
}

/* Update madvise status, returns true if not purged, else
 * false or -errno.
 */
int msm_gem_madvise(struct drm_gem_object *obj, unsigned madv)
{
	struct msm_gem_object *msm_obj = to_msm_bo(obj);

	msm_gem_lock(obj);

	if (msm_obj->madv != __MSM_MADV_PURGED)
		msm_obj->madv = madv;

	madv = msm_obj->madv;

	/* If the obj is inactive, we might need to move it
	 * between inactive lists
	 */
	if (msm_obj->active_count == 0)
		update_inactive(msm_obj);

	msm_gem_unlock(obj);

	return (madv != __MSM_MADV_PURGED);
}

void msm_gem_purge(struct drm_gem_object *obj)
{
	struct drm_device *dev = obj->dev;
	struct msm_gem_object *msm_obj = to_msm_bo(obj);

	GEM_WARN_ON(!msm_gem_is_locked(obj));
	GEM_WARN_ON(!is_purgeable(msm_obj));

	/* Get rid of any iommu mapping(s): */
	put_iova_spaces(obj, true);

	msm_gem_vunmap(obj);

	drm_vma_node_unmap(&obj->vma_node, dev->anon_inode->i_mapping);

	put_pages(obj);

	put_iova_vmas(obj);

	msm_obj->madv = __MSM_MADV_PURGED;
	update_inactive(msm_obj);

	drm_gem_free_mmap_offset(obj);

	/* Our goal here is to return as much of the memory as
	 * is possible back to the system as we are called from OOM.
	 * To do this we must instruct the shmfs to drop all of its
	 * backing pages, *now*.
	 */
	shmem_truncate_range(file_inode(obj->filp), 0, (loff_t)-1);

	invalidate_mapping_pages(file_inode(obj->filp)->i_mapping,
			0, (loff_t)-1);
}

/*
 * Unpin the backing pages and make them available to be swapped out.
 */
void msm_gem_evict(struct drm_gem_object *obj)
{
	struct drm_device *dev = obj->dev;
	struct msm_gem_object *msm_obj = to_msm_bo(obj);

	GEM_WARN_ON(!msm_gem_is_locked(obj));
	GEM_WARN_ON(is_unevictable(msm_obj));
	GEM_WARN_ON(!msm_obj->evictable);
	GEM_WARN_ON(msm_obj->active_count);

	/* Get rid of any iommu mapping(s): */
	put_iova_spaces(obj, false);

	drm_vma_node_unmap(&obj->vma_node, dev->anon_inode->i_mapping);

	put_pages(obj);

	update_inactive(msm_obj);
}

void msm_gem_vunmap(struct drm_gem_object *obj)
{
	struct msm_gem_object *msm_obj = to_msm_bo(obj);

	GEM_WARN_ON(!msm_gem_is_locked(obj));

	if (!msm_obj->vaddr || GEM_WARN_ON(!is_vunmapable(msm_obj)))
		return;

	vunmap(msm_obj->vaddr);
	msm_obj->vaddr = NULL;
}

void msm_gem_active_get(struct drm_gem_object *obj, struct msm_gpu *gpu)
{
	struct msm_gem_object *msm_obj = to_msm_bo(obj);
	struct msm_drm_private *priv = obj->dev->dev_private;

	might_sleep();
	GEM_WARN_ON(!msm_gem_is_locked(obj));
	GEM_WARN_ON(msm_obj->madv != MSM_MADV_WILLNEED);
	GEM_WARN_ON(msm_obj->dontneed);

	if (msm_obj->active_count++ == 0) {
		mutex_lock(&priv->mm_lock);
		if (msm_obj->evictable)
			mark_unevictable(msm_obj);
		list_move_tail(&msm_obj->mm_list, &gpu->active_list);
		mutex_unlock(&priv->mm_lock);
	}
}

void msm_gem_active_put(struct drm_gem_object *obj)
{
	struct msm_gem_object *msm_obj = to_msm_bo(obj);

	might_sleep();
	GEM_WARN_ON(!msm_gem_is_locked(obj));

	if (--msm_obj->active_count == 0) {
		update_inactive(msm_obj);
	}
}

static void update_inactive(struct msm_gem_object *msm_obj)
{
	struct msm_drm_private *priv = msm_obj->base.dev->dev_private;

	GEM_WARN_ON(!msm_gem_is_locked(&msm_obj->base));

	if (msm_obj->active_count != 0)
		return;

	mutex_lock(&priv->mm_lock);

	if (msm_obj->dontneed)
		mark_unpurgeable(msm_obj);
	if (msm_obj->evictable)
		mark_unevictable(msm_obj);

	list_del(&msm_obj->mm_list);
	if ((msm_obj->madv == MSM_MADV_WILLNEED) && msm_obj->sgt) {
		list_add_tail(&msm_obj->mm_list, &priv->inactive_willneed);
		mark_evictable(msm_obj);
	} else if (msm_obj->madv == MSM_MADV_DONTNEED) {
		list_add_tail(&msm_obj->mm_list, &priv->inactive_dontneed);
		mark_purgeable(msm_obj);
	} else {
		GEM_WARN_ON((msm_obj->madv != __MSM_MADV_PURGED) && msm_obj->sgt);
		list_add_tail(&msm_obj->mm_list, &priv->inactive_unpinned);
	}

	mutex_unlock(&priv->mm_lock);
}

int msm_gem_cpu_prep(struct drm_gem_object *obj, uint32_t op, ktime_t *timeout)
{
	bool write = !!(op & MSM_PREP_WRITE);
	unsigned long remain =
		op & MSM_PREP_NOSYNC ? 0 : timeout_to_jiffies(timeout);
	long ret;

	ret = dma_resv_wait_timeout(obj->resv, write, true,  remain);
	if (ret == 0)
		return remain == 0 ? -EBUSY : -ETIMEDOUT;
	else if (ret < 0)
		return ret;

	/* TODO cache maintenance */

	return 0;
}

int msm_gem_cpu_fini(struct drm_gem_object *obj)
{
	/* TODO cache maintenance */
	return 0;
}

#ifdef CONFIG_DEBUG_FS
static void describe_fence(struct dma_fence *fence, const char *type,
		struct seq_file *m)
{
	if (!dma_fence_is_signaled(fence))
		seq_printf(m, "\t%9s: %s %s seq %llu\n", type,
				fence->ops->get_driver_name(fence),
				fence->ops->get_timeline_name(fence),
				fence->seqno);
}

void msm_gem_describe(struct drm_gem_object *obj, struct seq_file *m,
		struct msm_gem_stats *stats)
{
	struct msm_gem_object *msm_obj = to_msm_bo(obj);
	struct dma_resv *robj = obj->resv;
	struct dma_resv_list *fobj;
	struct dma_fence *fence;
	struct msm_gem_vma *vma;
	uint64_t off = drm_vma_node_start(&obj->vma_node);
	const char *madv;

	msm_gem_lock(obj);

	stats->all.count++;
	stats->all.size += obj->size;

	if (is_active(msm_obj)) {
		stats->active.count++;
		stats->active.size += obj->size;
	}

	if (msm_obj->pages) {
		stats->resident.count++;
		stats->resident.size += obj->size;
	}

	switch (msm_obj->madv) {
	case __MSM_MADV_PURGED:
		stats->purged.count++;
		stats->purged.size += obj->size;
		madv = " purged";
		break;
	case MSM_MADV_DONTNEED:
		stats->purgeable.count++;
		stats->purgeable.size += obj->size;
		madv = " purgeable";
		break;
	case MSM_MADV_WILLNEED:
	default:
		madv = "";
		break;
	}

	seq_printf(m, "%08x: %c %2d (%2d) %08llx %p",
			msm_obj->flags, is_active(msm_obj) ? 'A' : 'I',
			obj->name, kref_read(&obj->refcount),
			off, msm_obj->vaddr);

	seq_printf(m, " %08zu %9s %-32s\n", obj->size, madv, msm_obj->name);

	if (!list_empty(&msm_obj->vmas)) {

		seq_puts(m, "      vmas:");

		list_for_each_entry(vma, &msm_obj->vmas, list) {
			const char *name, *comm;
			if (vma->aspace) {
				struct msm_gem_address_space *aspace = vma->aspace;
				struct task_struct *task =
					get_pid_task(aspace->pid, PIDTYPE_PID);
				if (task) {
					comm = kstrdup(task->comm, GFP_KERNEL);
				} else {
					comm = NULL;
				}
				name = aspace->name;
			} else {
				name = comm = NULL;
			}
			seq_printf(m, " [%s%s%s: aspace=%p, %08llx,%s,inuse=%d]",
				name, comm ? ":" : "", comm ? comm : "",
				vma->aspace, vma->iova,
				vma->mapped ? "mapped" : "unmapped",
				vma->inuse);
			kfree(comm);
		}

		seq_puts(m, "\n");
	}

	rcu_read_lock();
	fobj = dma_resv_shared_list(robj);
	if (fobj) {
		unsigned int i, shared_count = fobj->shared_count;

		for (i = 0; i < shared_count; i++) {
			fence = rcu_dereference(fobj->shared[i]);
			describe_fence(fence, "Shared", m);
		}
	}

	fence = dma_resv_excl_fence(robj);
	if (fence)
		describe_fence(fence, "Exclusive", m);
	rcu_read_unlock();

	msm_gem_unlock(obj);
}

void msm_gem_describe_objects(struct list_head *list, struct seq_file *m)
{
	struct msm_gem_stats stats = {};
	struct msm_gem_object *msm_obj;

	seq_puts(m, "   flags       id ref  offset   kaddr            size     madv      name\n");
	list_for_each_entry(msm_obj, list, node) {
		struct drm_gem_object *obj = &msm_obj->base;
		seq_puts(m, "   ");
		msm_gem_describe(obj, m, &stats);
	}

	seq_printf(m, "Total:     %4d objects, %9zu bytes\n",
			stats.all.count, stats.all.size);
	seq_printf(m, "Active:    %4d objects, %9zu bytes\n",
			stats.active.count, stats.active.size);
	seq_printf(m, "Resident:  %4d objects, %9zu bytes\n",
			stats.resident.count, stats.resident.size);
	seq_printf(m, "Purgeable: %4d objects, %9zu bytes\n",
			stats.purgeable.count, stats.purgeable.size);
	seq_printf(m, "Purged:    %4d objects, %9zu bytes\n",
			stats.purged.count, stats.purged.size);
}
#endif

/* don't call directly!  Use drm_gem_object_put() */
void msm_gem_free_object(struct drm_gem_object *obj)
{
	struct msm_gem_object *msm_obj = to_msm_bo(obj);
	struct drm_device *dev = obj->dev;
	struct msm_drm_private *priv = dev->dev_private;

	mutex_lock(&priv->obj_lock);
	list_del(&msm_obj->node);
	mutex_unlock(&priv->obj_lock);

	mutex_lock(&priv->mm_lock);
	if (msm_obj->dontneed)
		mark_unpurgeable(msm_obj);
	list_del(&msm_obj->mm_list);
	mutex_unlock(&priv->mm_lock);

	msm_gem_lock(obj);

	/* object should not be on active list: */
	GEM_WARN_ON(is_active(msm_obj));

	put_iova_spaces(obj, true);

	if (obj->import_attach) {
		GEM_WARN_ON(msm_obj->vaddr);

		/* Don't drop the pages for imported dmabuf, as they are not
		 * ours, just free the array we allocated:
		 */
		kvfree(msm_obj->pages);

		put_iova_vmas(obj);

		/* dma_buf_detach() grabs resv lock, so we need to unlock
		 * prior to drm_prime_gem_destroy
		 */
		msm_gem_unlock(obj);

		drm_prime_gem_destroy(obj, msm_obj->sgt);
	} else {
		msm_gem_vunmap(obj);
		put_pages(obj);
		put_iova_vmas(obj);
		msm_gem_unlock(obj);
	}

	drm_gem_object_release(obj);

	kfree(msm_obj);
}

static int msm_gem_object_mmap(struct drm_gem_object *obj, struct vm_area_struct *vma)
{
	struct msm_gem_object *msm_obj = to_msm_bo(obj);

<<<<<<< HEAD
	vma->vm_flags &= ~VM_PFNMAP;
	vma->vm_flags |= VM_MIXEDMAP | VM_DONTEXPAND;
=======
	vma->vm_flags |= VM_IO | VM_MIXEDMAP | VM_DONTEXPAND | VM_DONTDUMP;
>>>>>>> df0cc57e
	vma->vm_page_prot = msm_gem_pgprot(msm_obj, vm_get_page_prot(vma->vm_flags));

	return 0;
}

/* convenience method to construct a GEM buffer object, and userspace handle */
int msm_gem_new_handle(struct drm_device *dev, struct drm_file *file,
		uint32_t size, uint32_t flags, uint32_t *handle,
		char *name)
{
	struct drm_gem_object *obj;
	int ret;

	obj = msm_gem_new(dev, size, flags);

	if (IS_ERR(obj))
		return PTR_ERR(obj);

	if (name)
		msm_gem_object_set_name(obj, "%s", name);

	ret = drm_gem_handle_create(file, obj, handle);

	/* drop reference from allocate - handle holds it now */
	drm_gem_object_put(obj);

	return ret;
}

static const struct vm_operations_struct vm_ops = {
	.fault = msm_gem_fault,
	.open = drm_gem_vm_open,
	.close = drm_gem_vm_close,
};

static const struct drm_gem_object_funcs msm_gem_object_funcs = {
	.free = msm_gem_free_object,
	.pin = msm_gem_prime_pin,
	.unpin = msm_gem_prime_unpin,
	.get_sg_table = msm_gem_prime_get_sg_table,
	.vmap = msm_gem_prime_vmap,
	.vunmap = msm_gem_prime_vunmap,
	.mmap = msm_gem_object_mmap,
	.vm_ops = &vm_ops,
};

static int msm_gem_new_impl(struct drm_device *dev,
		uint32_t size, uint32_t flags,
		struct drm_gem_object **obj)
{
	struct msm_drm_private *priv = dev->dev_private;
	struct msm_gem_object *msm_obj;

	switch (flags & MSM_BO_CACHE_MASK) {
	case MSM_BO_UNCACHED:
	case MSM_BO_CACHED:
	case MSM_BO_WC:
		break;
	case MSM_BO_CACHED_COHERENT:
		if (priv->has_cached_coherent)
			break;
		fallthrough;
	default:
		DRM_DEV_DEBUG(dev->dev, "invalid cache flag: %x\n",
				(flags & MSM_BO_CACHE_MASK));
		return -EINVAL;
	}

	msm_obj = kzalloc(sizeof(*msm_obj), GFP_KERNEL);
	if (!msm_obj)
		return -ENOMEM;

	msm_obj->flags = flags;
	msm_obj->madv = MSM_MADV_WILLNEED;

<<<<<<< HEAD
=======
	INIT_LIST_HEAD(&msm_obj->node);
>>>>>>> df0cc57e
	INIT_LIST_HEAD(&msm_obj->vmas);

	*obj = &msm_obj->base;
	(*obj)->funcs = &msm_gem_object_funcs;

	return 0;
}

struct drm_gem_object *msm_gem_new(struct drm_device *dev, uint32_t size, uint32_t flags)
{
	struct msm_drm_private *priv = dev->dev_private;
	struct msm_gem_object *msm_obj;
	struct drm_gem_object *obj = NULL;
	bool use_vram = false;
	int ret;

	size = PAGE_ALIGN(size);

	if (!msm_use_mmu(dev))
		use_vram = true;
	else if ((flags & (MSM_BO_STOLEN | MSM_BO_SCANOUT)) && priv->vram.size)
		use_vram = true;

	if (GEM_WARN_ON(use_vram && !priv->vram.size))
		return ERR_PTR(-EINVAL);

	/* Disallow zero sized objects as they make the underlying
	 * infrastructure grumpy
	 */
	if (size == 0)
		return ERR_PTR(-EINVAL);

	ret = msm_gem_new_impl(dev, size, flags, &obj);
	if (ret)
		return ERR_PTR(ret);

	msm_obj = to_msm_bo(obj);

	if (use_vram) {
		struct msm_gem_vma *vma;
		struct page **pages;

		drm_gem_private_object_init(dev, obj, size);

		msm_gem_lock(obj);

		vma = add_vma(obj, NULL);
		msm_gem_unlock(obj);
		if (IS_ERR(vma)) {
			ret = PTR_ERR(vma);
			goto fail;
		}

		to_msm_bo(obj)->vram_node = &vma->node;

		/* Call chain get_pages() -> update_inactive() tries to
		 * access msm_obj->mm_list, but it is not initialized yet.
		 * To avoid NULL pointer dereference error, initialize
		 * mm_list to be empty.
		 */
		INIT_LIST_HEAD(&msm_obj->mm_list);

		msm_gem_lock(obj);
		pages = get_pages(obj);
		msm_gem_unlock(obj);
		if (IS_ERR(pages)) {
			ret = PTR_ERR(pages);
			goto fail;
		}

		vma->iova = physaddr(obj);
	} else {
		ret = drm_gem_object_init(dev, obj, size);
		if (ret)
			goto fail;
		/*
		 * Our buffers are kept pinned, so allocating them from the
		 * MOVABLE zone is a really bad idea, and conflicts with CMA.
		 * See comments above new_inode() why this is required _and_
		 * expected if you're going to pin these pages.
		 */
		mapping_set_gfp_mask(obj->filp->f_mapping, GFP_HIGHUSER);
	}

	mutex_lock(&priv->mm_lock);
	list_add_tail(&msm_obj->mm_list, &priv->inactive_unpinned);
	mutex_unlock(&priv->mm_lock);

	mutex_lock(&priv->obj_lock);
	list_add_tail(&msm_obj->node, &priv->objects);
	mutex_unlock(&priv->obj_lock);

	return obj;

fail:
	drm_gem_object_put(obj);
	return ERR_PTR(ret);
}

struct drm_gem_object *msm_gem_import(struct drm_device *dev,
		struct dma_buf *dmabuf, struct sg_table *sgt)
{
	struct msm_drm_private *priv = dev->dev_private;
	struct msm_gem_object *msm_obj;
	struct drm_gem_object *obj;
	uint32_t size;
	int ret, npages;

	/* if we don't have IOMMU, don't bother pretending we can import: */
	if (!msm_use_mmu(dev)) {
		DRM_DEV_ERROR(dev->dev, "cannot import without IOMMU\n");
		return ERR_PTR(-EINVAL);
	}

	size = PAGE_ALIGN(dmabuf->size);

	ret = msm_gem_new_impl(dev, size, MSM_BO_WC, &obj);
	if (ret)
		return ERR_PTR(ret);

	drm_gem_private_object_init(dev, obj, size);

	npages = size / PAGE_SIZE;

	msm_obj = to_msm_bo(obj);
	msm_gem_lock(obj);
	msm_obj->sgt = sgt;
	msm_obj->pages = kvmalloc_array(npages, sizeof(struct page *), GFP_KERNEL);
	if (!msm_obj->pages) {
		msm_gem_unlock(obj);
		ret = -ENOMEM;
		goto fail;
	}

	ret = drm_prime_sg_to_page_array(sgt, msm_obj->pages, npages);
	if (ret) {
		msm_gem_unlock(obj);
		goto fail;
	}

	msm_gem_unlock(obj);

	mutex_lock(&priv->mm_lock);
	list_add_tail(&msm_obj->mm_list, &priv->inactive_unpinned);
	mutex_unlock(&priv->mm_lock);

	mutex_lock(&priv->obj_lock);
	list_add_tail(&msm_obj->node, &priv->objects);
	mutex_unlock(&priv->obj_lock);

	return obj;

fail:
	drm_gem_object_put(obj);
	return ERR_PTR(ret);
}

void *msm_gem_kernel_new(struct drm_device *dev, uint32_t size,
		uint32_t flags, struct msm_gem_address_space *aspace,
		struct drm_gem_object **bo, uint64_t *iova)
{
	void *vaddr;
	struct drm_gem_object *obj = msm_gem_new(dev, size, flags);
	int ret;

	if (IS_ERR(obj))
		return ERR_CAST(obj);

	if (iova) {
		ret = msm_gem_get_and_pin_iova(obj, aspace, iova);
		if (ret)
			goto err;
	}

	vaddr = msm_gem_get_vaddr(obj);
	if (IS_ERR(vaddr)) {
		msm_gem_unpin_iova(obj, aspace);
		ret = PTR_ERR(vaddr);
		goto err;
	}

	if (bo)
		*bo = obj;

	return vaddr;
err:
	drm_gem_object_put(obj);

	return ERR_PTR(ret);

}

void msm_gem_kernel_put(struct drm_gem_object *bo,
		struct msm_gem_address_space *aspace)
{
	if (IS_ERR_OR_NULL(bo))
		return;

	msm_gem_put_vaddr(bo);
	msm_gem_unpin_iova(bo, aspace);
	drm_gem_object_put(bo);
}

void msm_gem_object_set_name(struct drm_gem_object *bo, const char *fmt, ...)
{
	struct msm_gem_object *msm_obj = to_msm_bo(bo);
	va_list ap;

	if (!fmt)
		return;

	va_start(ap, fmt);
	vsnprintf(msm_obj->name, sizeof(msm_obj->name), fmt, ap);
	va_end(ap);
}<|MERGE_RESOLUTION|>--- conflicted
+++ resolved
@@ -1056,12 +1056,7 @@
 {
 	struct msm_gem_object *msm_obj = to_msm_bo(obj);
 
-<<<<<<< HEAD
-	vma->vm_flags &= ~VM_PFNMAP;
-	vma->vm_flags |= VM_MIXEDMAP | VM_DONTEXPAND;
-=======
 	vma->vm_flags |= VM_IO | VM_MIXEDMAP | VM_DONTEXPAND | VM_DONTDUMP;
->>>>>>> df0cc57e
 	vma->vm_page_prot = msm_gem_pgprot(msm_obj, vm_get_page_prot(vma->vm_flags));
 
 	return 0;
@@ -1137,10 +1132,7 @@
 	msm_obj->flags = flags;
 	msm_obj->madv = MSM_MADV_WILLNEED;
 
-<<<<<<< HEAD
-=======
 	INIT_LIST_HEAD(&msm_obj->node);
->>>>>>> df0cc57e
 	INIT_LIST_HEAD(&msm_obj->vmas);
 
 	*obj = &msm_obj->base;
