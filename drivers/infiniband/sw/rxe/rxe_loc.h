/* SPDX-License-Identifier: GPL-2.0 OR Linux-OpenIB */
/*
 * Copyright (c) 2016 Mellanox Technologies Ltd. All rights reserved.
 * Copyright (c) 2015 System Fabric Works, Inc. All rights reserved.
 */

#ifndef RXE_LOC_H
#define RXE_LOC_H

/* rxe_av.c */
void rxe_init_av(struct rdma_ah_attr *attr, struct rxe_av *av);

int rxe_av_chk_attr(struct rxe_dev *rxe, struct rdma_ah_attr *attr);

void rxe_av_from_attr(u8 port_num, struct rxe_av *av,
		     struct rdma_ah_attr *attr);

void rxe_av_to_attr(struct rxe_av *av, struct rdma_ah_attr *attr);

void rxe_av_fill_ip_info(struct rxe_av *av, struct rdma_ah_attr *attr);

struct rxe_av *rxe_get_av(struct rxe_pkt_info *pkt);

/* rxe_cq.c */
int rxe_cq_chk_attr(struct rxe_dev *rxe, struct rxe_cq *cq,
		    int cqe, int comp_vector);

int rxe_cq_from_init(struct rxe_dev *rxe, struct rxe_cq *cq, int cqe,
		     int comp_vector, struct ib_udata *udata,
		     struct rxe_create_cq_resp __user *uresp);

int rxe_cq_resize_queue(struct rxe_cq *cq, int new_cqe,
			struct rxe_resize_cq_resp __user *uresp,
			struct ib_udata *udata);

int rxe_cq_post(struct rxe_cq *cq, struct rxe_cqe *cqe, int solicited);

void rxe_cq_disable(struct rxe_cq *cq);

void rxe_cq_cleanup(struct rxe_pool_entry *arg);

/* rxe_mcast.c */
int rxe_mcast_get_grp(struct rxe_dev *rxe, union ib_gid *mgid,
		      struct rxe_mc_grp **grp_p);

int rxe_mcast_add_grp_elem(struct rxe_dev *rxe, struct rxe_qp *qp,
			   struct rxe_mc_grp *grp);

int rxe_mcast_drop_grp_elem(struct rxe_dev *rxe, struct rxe_qp *qp,
			    union ib_gid *mgid);

void rxe_drop_all_mcast_groups(struct rxe_qp *qp);

void rxe_mc_cleanup(struct rxe_pool_entry *arg);

/* rxe_mmap.c */
struct rxe_mmap_info {
	struct list_head	pending_mmaps;
	struct ib_ucontext	*context;
	struct kref		ref;
	void			*obj;

	struct mminfo info;
};

void rxe_mmap_release(struct kref *ref);

struct rxe_mmap_info *rxe_create_mmap_info(struct rxe_dev *dev, u32 size,
					   struct ib_udata *udata, void *obj);

int rxe_mmap(struct ib_ucontext *context, struct vm_area_struct *vma);

/* rxe_mr.c */
u8 rxe_get_next_key(u32 last_key);
void rxe_mr_init_dma(struct rxe_pd *pd, int access, struct rxe_mr *mr);
int rxe_mr_init_user(struct rxe_pd *pd, u64 start, u64 length, u64 iova,
		     int access, struct rxe_mr *mr);
int rxe_mr_init_fast(struct rxe_pd *pd, int max_pages, struct rxe_mr *mr);
int rxe_mr_copy(struct rxe_mr *mr, u64 iova, void *addr, int length,
		enum rxe_mr_copy_dir dir);
int copy_data(struct rxe_pd *pd, int access, struct rxe_dma_info *dma,
	      void *addr, int length, enum rxe_mr_copy_dir dir);
void *iova_to_vaddr(struct rxe_mr *mr, u64 iova, int length);
struct rxe_mr *lookup_mr(struct rxe_pd *pd, int access, u32 key,
			 enum rxe_mr_lookup_type type);
int mr_check_range(struct rxe_mr *mr, u64 iova, size_t length);
int advance_dma_data(struct rxe_dma_info *dma, unsigned int length);
int rxe_invalidate_mr(struct rxe_qp *qp, u32 rkey);
<<<<<<< HEAD
=======
int rxe_reg_fast_mr(struct rxe_qp *qp, struct rxe_send_wqe *wqe);
int rxe_mr_set_page(struct ib_mr *ibmr, u64 addr);
>>>>>>> df0cc57e
int rxe_dereg_mr(struct ib_mr *ibmr, struct ib_udata *udata);
void rxe_mr_cleanup(struct rxe_pool_entry *arg);

/* rxe_mw.c */
int rxe_alloc_mw(struct ib_mw *ibmw, struct ib_udata *udata);
int rxe_dealloc_mw(struct ib_mw *ibmw);
int rxe_bind_mw(struct rxe_qp *qp, struct rxe_send_wqe *wqe);
int rxe_invalidate_mw(struct rxe_qp *qp, u32 rkey);
struct rxe_mw *rxe_lookup_mw(struct rxe_qp *qp, int access, u32 rkey);
void rxe_mw_cleanup(struct rxe_pool_entry *arg);

/* rxe_net.c */
struct sk_buff *rxe_init_packet(struct rxe_dev *rxe, struct rxe_av *av,
				int paylen, struct rxe_pkt_info *pkt);
int rxe_prepare(struct rxe_pkt_info *pkt, struct sk_buff *skb);
int rxe_xmit_packet(struct rxe_qp *qp, struct rxe_pkt_info *pkt,
		    struct sk_buff *skb);
const char *rxe_parent_name(struct rxe_dev *rxe, unsigned int port_num);
int rxe_mcast_add(struct rxe_dev *rxe, union ib_gid *mgid);
int rxe_mcast_delete(struct rxe_dev *rxe, union ib_gid *mgid);

/* rxe_qp.c */
int rxe_qp_chk_init(struct rxe_dev *rxe, struct ib_qp_init_attr *init);

int rxe_qp_from_init(struct rxe_dev *rxe, struct rxe_qp *qp, struct rxe_pd *pd,
		     struct ib_qp_init_attr *init,
		     struct rxe_create_qp_resp __user *uresp,
		     struct ib_pd *ibpd, struct ib_udata *udata);

int rxe_qp_to_init(struct rxe_qp *qp, struct ib_qp_init_attr *init);

int rxe_qp_chk_attr(struct rxe_dev *rxe, struct rxe_qp *qp,
		    struct ib_qp_attr *attr, int mask);

int rxe_qp_from_attr(struct rxe_qp *qp, struct ib_qp_attr *attr,
		     int mask, struct ib_udata *udata);

int rxe_qp_to_attr(struct rxe_qp *qp, struct ib_qp_attr *attr, int mask);

void rxe_qp_error(struct rxe_qp *qp);

void rxe_qp_destroy(struct rxe_qp *qp);

void rxe_qp_cleanup(struct rxe_pool_entry *arg);

static inline int qp_num(struct rxe_qp *qp)
{
	return qp->ibqp.qp_num;
}

static inline enum ib_qp_type qp_type(struct rxe_qp *qp)
{
	return qp->ibqp.qp_type;
}

static inline enum ib_qp_state qp_state(struct rxe_qp *qp)
{
	return qp->attr.qp_state;
}

static inline int qp_mtu(struct rxe_qp *qp)
{
	if (qp->ibqp.qp_type == IB_QPT_RC || qp->ibqp.qp_type == IB_QPT_UC)
		return qp->attr.path_mtu;
	else
		return IB_MTU_4096;
}

static inline int rcv_wqe_size(int max_sge)
{
	return sizeof(struct rxe_recv_wqe) +
		max_sge * sizeof(struct ib_sge);
}

void free_rd_atomic_resource(struct rxe_qp *qp, struct resp_res *res);

static inline void rxe_advance_resp_resource(struct rxe_qp *qp)
{
	qp->resp.res_head++;
	if (unlikely(qp->resp.res_head == qp->attr.max_dest_rd_atomic))
		qp->resp.res_head = 0;
}

void retransmit_timer(struct timer_list *t);
void rnr_nak_timer(struct timer_list *t);

/* rxe_srq.c */
#define IB_SRQ_INIT_MASK (~IB_SRQ_LIMIT)

int rxe_srq_chk_attr(struct rxe_dev *rxe, struct rxe_srq *srq,
		     struct ib_srq_attr *attr, enum ib_srq_attr_mask mask);

int rxe_srq_from_init(struct rxe_dev *rxe, struct rxe_srq *srq,
		      struct ib_srq_init_attr *init, struct ib_udata *udata,
		      struct rxe_create_srq_resp __user *uresp);

int rxe_srq_from_attr(struct rxe_dev *rxe, struct rxe_srq *srq,
		      struct ib_srq_attr *attr, enum ib_srq_attr_mask mask,
		      struct rxe_modify_srq_cmd *ucmd, struct ib_udata *udata);

void rxe_dealloc(struct ib_device *ib_dev);

int rxe_completer(void *arg);
int rxe_requester(void *arg);
int rxe_responder(void *arg);

/* rxe_icrc.c */
int rxe_icrc_init(struct rxe_dev *rxe);
int rxe_icrc_check(struct sk_buff *skb, struct rxe_pkt_info *pkt);
void rxe_icrc_generate(struct sk_buff *skb, struct rxe_pkt_info *pkt);

void rxe_resp_queue_pkt(struct rxe_qp *qp, struct sk_buff *skb);

void rxe_comp_queue_pkt(struct rxe_qp *qp, struct sk_buff *skb);

static inline unsigned int wr_opcode_mask(int opcode, struct rxe_qp *qp)
{
	return rxe_wr_opcode_info[opcode].mask[qp->ibqp.qp_type];
}

#endif /* RXE_LOC_H */<|MERGE_RESOLUTION|>--- conflicted
+++ resolved
@@ -86,11 +86,8 @@
 int mr_check_range(struct rxe_mr *mr, u64 iova, size_t length);
 int advance_dma_data(struct rxe_dma_info *dma, unsigned int length);
 int rxe_invalidate_mr(struct rxe_qp *qp, u32 rkey);
-<<<<<<< HEAD
-=======
 int rxe_reg_fast_mr(struct rxe_qp *qp, struct rxe_send_wqe *wqe);
 int rxe_mr_set_page(struct ib_mr *ibmr, u64 addr);
->>>>>>> df0cc57e
 int rxe_dereg_mr(struct ib_mr *ibmr, struct ib_udata *udata);
 void rxe_mr_cleanup(struct rxe_pool_entry *arg);
 
