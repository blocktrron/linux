--- conflicted
+++ resolved
@@ -502,10 +502,7 @@
 	kref_init(&isert_conn->conn_kref);
 	kref_get(&isert_conn->conn_kref);
 	mutex_init(&isert_conn->conn_mutex);
-<<<<<<< HEAD
-=======
 	mutex_init(&isert_conn->conn_comp_mutex);
->>>>>>> d8ec26d7
 	spin_lock_init(&isert_conn->conn_lock);
 
 	cma_id->context = isert_conn;
@@ -2042,11 +2039,6 @@
 
 	if (wr->iser_ib_op == ISER_IB_RDMA_WRITE) {
 		data_left = se_cmd->data_length;
-<<<<<<< HEAD
-		iscsit_increment_maxcmdsn(cmd, conn->sess);
-		cmd->stat_sn = conn->stat_sn++;
-=======
->>>>>>> d8ec26d7
 	} else {
 		sg_off = cmd->write_data_done / PAGE_SIZE;
 		data_left = se_cmd->data_length - cmd->write_data_done;
@@ -2258,11 +2250,6 @@
 
 	if (wr->iser_ib_op == ISER_IB_RDMA_WRITE) {
 		data_left = se_cmd->data_length;
-<<<<<<< HEAD
-		iscsit_increment_maxcmdsn(cmd, conn->sess);
-		cmd->stat_sn = conn->stat_sn++;
-=======
->>>>>>> d8ec26d7
 	} else {
 		sg_off = cmd->write_data_done / PAGE_SIZE;
 		data_left = se_cmd->data_length - cmd->write_data_done;
@@ -2316,70 +2303,6 @@
 	data_len = min(data_left, rdma_write_max);
 	wr->cur_rdma_length = data_len;
 
-<<<<<<< HEAD
-	spin_lock_irqsave(&isert_conn->conn_lock, flags);
-	fr_desc = list_first_entry(&isert_conn->conn_frwr_pool,
-				   struct fast_reg_descriptor, list);
-	list_del(&fr_desc->list);
-	spin_unlock_irqrestore(&isert_conn->conn_lock, flags);
-	wr->fr_desc = fr_desc;
-
-	ret = isert_fast_reg_mr(fr_desc, isert_cmd, isert_conn,
-			  ib_sge, offset, data_len);
-	if (ret) {
-		list_add_tail(&fr_desc->list, &isert_conn->conn_frwr_pool);
-		goto unmap_sg;
-	}
-
-	return 0;
-
-unmap_sg:
-	ib_dma_unmap_sg(ib_dev, sg_start, sg_nents,
-			(wr->iser_ib_op == ISER_IB_RDMA_WRITE) ?
-			DMA_TO_DEVICE : DMA_FROM_DEVICE);
-	return ret;
-}
-
-static int
-isert_put_datain(struct iscsi_conn *conn, struct iscsi_cmd *cmd)
-{
-	struct se_cmd *se_cmd = &cmd->se_cmd;
-	struct isert_cmd *isert_cmd = iscsit_priv_cmd(cmd);
-	struct isert_rdma_wr *wr = &isert_cmd->rdma_wr;
-	struct isert_conn *isert_conn = (struct isert_conn *)conn->context;
-	struct isert_device *device = isert_conn->conn_device;
-	struct ib_send_wr *wr_failed;
-	int rc;
-
-	pr_debug("Cmd: %p RDMA_WRITE data_length: %u\n",
-		 isert_cmd, se_cmd->data_length);
-	wr->iser_ib_op = ISER_IB_RDMA_WRITE;
-	rc = device->reg_rdma_mem(conn, cmd, wr);
-	if (rc) {
-		pr_err("Cmd: %p failed to prepare RDMA res\n", isert_cmd);
-		return rc;
-	}
-
-	/*
-	 * Build isert_conn->tx_desc for iSCSI response PDU and attach
-	 */
-	isert_create_send_desc(isert_conn, isert_cmd, &isert_cmd->tx_desc);
-	iscsit_build_rsp_pdu(cmd, conn, false, (struct iscsi_scsi_rsp *)
-			     &isert_cmd->tx_desc.iscsi_header);
-	isert_init_tx_hdrs(isert_conn, &isert_cmd->tx_desc);
-	isert_init_send_wr(isert_cmd, &isert_cmd->tx_desc.send_wr);
-
-	atomic_inc(&isert_conn->post_send_buf_count);
-
-	rc = ib_post_send(isert_conn->conn_qp, wr->send_wr, &wr_failed);
-	if (rc) {
-		pr_warn("ib_post_send() failed for IB_WR_RDMA_WRITE\n");
-		atomic_dec(&isert_conn->post_send_buf_count);
-	}
-	pr_debug("Cmd: %p posted RDMA_WRITE + Response for iSER Data READ\n",
-		 isert_cmd);
-
-=======
 	/* if there is a single dma entry, dma mr is sufficient */
 	if (count == 1) {
 		ib_sge->addr = ib_sg_dma_address(ib_dev, &sg_start[0]);
@@ -2451,7 +2374,6 @@
 	pr_debug("Cmd: %p posted RDMA_WRITE + Response for iSER Data READ\n",
 		 isert_cmd);
 
->>>>>>> d8ec26d7
 	return 1;
 }
 
