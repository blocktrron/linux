// SPDX-License-Identifier: GPL-2.0-only
/*
 * 3-axis accelerometer driver supporting many I2C Bosch-Sensortec chips
 * Copyright (c) 2014, Intel Corporation.
 */

#include <linux/device.h>
#include <linux/mod_devicetable.h>
#include <linux/i2c.h>
#include <linux/module.h>
#include <linux/acpi.h>
#include <linux/regmap.h>

#include "bmc150-accel.h"

#ifdef CONFIG_ACPI
static const struct acpi_device_id bmc150_acpi_dual_accel_ids[] = {
	{"BOSC0200"},
	{"DUAL250E"},
	{ }
};

/*
 * The DUAL250E ACPI device for 360° hinges type 2-in-1s with 1 accelerometer
 * in the display and 1 in the hinge has an ACPI-method (DSM) to tell the
 * ACPI code about the angle between the 2 halves. This will make the ACPI
 * code enable/disable the keyboard and touchpad. We need to call this to avoid
 * the keyboard being disabled when the 2-in-1 is turned-on or resumed while
 * fully folded into tablet mode (which gets detected with a HALL-sensor).
 * If we don't call this then the keyboard won't work even when the 2-in-1 is
 * changed to be used in laptop mode after the power-on / resume.
 *
 * This DSM takes 2 angles, selected by setting aux0 to 0 or 1, these presumably
 * define the angle between the gravity vector measured by the accelerometer in
 * the display (aux0=0) resp. the base (aux0=1) and some reference vector.
 * The 2 angles get subtracted from each other so the reference vector does
 * not matter and we can simply leave the second angle at 0.
 */

#define BMC150_DSM_GUID				"7681541e-8827-4239-8d9d-36be7fe12542"
#define DUAL250E_SET_ANGLE_FN_INDEX		3

struct dual250e_set_angle_args {
	u32 aux0;
	u32 ang0;
	u32 rawx;
	u32 rawy;
	u32 rawz;
} __packed;

static bool bmc150_acpi_set_angle_dsm(struct i2c_client *client, u32 aux0, u32 ang0)
{
	struct acpi_device *adev = ACPI_COMPANION(&client->dev);
	struct dual250e_set_angle_args args = {
		.aux0 = aux0,
		.ang0 = ang0,
	};
	union acpi_object args_obj, *obj;
	guid_t guid;

	if (!acpi_dev_hid_uid_match(adev, "DUAL250E", NULL))
		return false;

	guid_parse(BMC150_DSM_GUID, &guid);

	if (!acpi_check_dsm(adev->handle, &guid, 0, BIT(DUAL250E_SET_ANGLE_FN_INDEX)))
		return false;

	/*
	 * Note this triggers the following warning:
	 * "ACPI Warning: \_SB.PCI0.I2C2.ACC1._DSM: Argument #4 type mismatch -
	 *                Found [Buffer], ACPI requires [Package]"
	 * This is unavoidable since the _DSM implementation expects a "naked"
	 * buffer, so wrapping it in a package will _not_ work.
	 */
	args_obj.type = ACPI_TYPE_BUFFER;
	args_obj.buffer.length = sizeof(args);
	args_obj.buffer.pointer = (u8 *)&args;

	obj = acpi_evaluate_dsm(adev->handle, &guid, 0, DUAL250E_SET_ANGLE_FN_INDEX, &args_obj);
	if (!obj) {
		dev_err(&client->dev, "Failed to call DSM to enable keyboard and touchpad\n");
		return false;
	}

	ACPI_FREE(obj);
	return true;
}

static bool bmc150_acpi_enable_keyboard(struct i2c_client *client)
{
	/*
	 * The EC must see a change for it to re-enable the kbd, so first
	 * set the angle to 270° (tent/stand mode) and then change it to
	 * 90° (laptop mode).
	 */
	if (!bmc150_acpi_set_angle_dsm(client, 0, 270))
		return false;

	/* The EC needs some time to notice the angle being changed */
	msleep(100);

	return bmc150_acpi_set_angle_dsm(client, 0, 90);
}

static void bmc150_acpi_resume_work(struct work_struct *work)
{
	struct bmc150_accel_data *data =
		container_of(work, struct bmc150_accel_data, resume_work.work);

	bmc150_acpi_enable_keyboard(data->second_device);
}

static void bmc150_acpi_resume_handler(struct device *dev)
{
	struct bmc150_accel_data *data = iio_priv(dev_get_drvdata(dev));

	/*
	 * Delay the bmc150_acpi_enable_keyboard() call till after the system
	 * resume has completed, otherwise it will not work.
	 */
	schedule_delayed_work(&data->resume_work, msecs_to_jiffies(1000));
}

/*
 * Some acpi_devices describe 2 accelerometers in a single ACPI device,
 * try instantiating a second i2c_client for an I2cSerialBusV2 ACPI resource
 * with index 1.
 */
static void bmc150_acpi_dual_accel_probe(struct i2c_client *client)
{
	struct bmc150_accel_data *data = iio_priv(i2c_get_clientdata(client));
	struct acpi_device *adev = ACPI_COMPANION(&client->dev);
	char dev_name[16];
	struct i2c_board_info board_info = {
		.type = "bmc150_accel",
		.dev_name = dev_name,
		.fwnode = client->dev.fwnode,
	};

	if (acpi_match_device_ids(adev, bmc150_acpi_dual_accel_ids))
		return;

	/*
	 * The 2nd accel sits in the base of 2-in-1s. The suffix is static, as
	 * there should never be more then 1 ACPI node with 2 accelerometers.
	 */
	snprintf(dev_name, sizeof(dev_name), "%s:base", acpi_device_hid(adev));

	board_info.irq = acpi_dev_gpio_irq_get(adev, 1);

	data->second_device = i2c_acpi_new_device(&client->dev, 1, &board_info);

	if (!IS_ERR(data->second_device) && bmc150_acpi_enable_keyboard(data->second_device)) {
		INIT_DELAYED_WORK(&data->resume_work, bmc150_acpi_resume_work);
		data->resume_callback = bmc150_acpi_resume_handler;
	}
}

static void bmc150_acpi_dual_accel_remove(struct i2c_client *client)
{
	struct bmc150_accel_data *data = iio_priv(i2c_get_clientdata(client));

	if (data->resume_callback)
		cancel_delayed_work_sync(&data->resume_work);

	i2c_unregister_device(data->second_device);
}
#else
static void bmc150_acpi_dual_accel_probe(struct i2c_client *client) {}
static void bmc150_acpi_dual_accel_remove(struct i2c_client *client) {}
#endif

static int bmc150_accel_probe(struct i2c_client *client,
			      const struct i2c_device_id *id)
{
	struct regmap *regmap;
	const char *name = NULL;
	enum bmc150_type type = BOSCH_UNKNOWN;
	bool block_supported =
		i2c_check_functionality(client->adapter, I2C_FUNC_I2C) ||
		i2c_check_functionality(client->adapter,
					I2C_FUNC_SMBUS_READ_I2C_BLOCK);
	int ret;

	regmap = devm_regmap_init_i2c(client, &bmc150_regmap_conf);
	if (IS_ERR(regmap)) {
		dev_err(&client->dev, "Failed to initialize i2c regmap\n");
		return PTR_ERR(regmap);
	}

	if (id) {
		name = id->name;
		type = id->driver_data;
	}

	ret = bmc150_accel_core_probe(&client->dev, regmap, client->irq,
				      type, name, block_supported);
	if (ret)
		return ret;

	/*
	 * The !id check avoids recursion when probe() gets called
	 * for the second client.
	 */
	if (!id && has_acpi_companion(&client->dev))
		bmc150_acpi_dual_accel_probe(client);

	return 0;
}

static int bmc150_accel_remove(struct i2c_client *client)
{
	bmc150_acpi_dual_accel_remove(client);
<<<<<<< HEAD
=======

	bmc150_accel_core_remove(&client->dev);
>>>>>>> df0cc57e

	return 0;
}

static const struct acpi_device_id bmc150_accel_acpi_match[] = {
	{"BMA0255"},
	{"BMA0280"},
	{"BMA222"},
	{"BMA222E"},
	{"BMA250E"},
	{"BMC150A"},
	{"BMI055A"},
	{"BOSC0200"},
	{"BSBA0150"},
	{"DUAL250E"},
	{ },
};
MODULE_DEVICE_TABLE(acpi, bmc150_accel_acpi_match);

static const struct i2c_device_id bmc150_accel_id[] = {
	{"bma222"},
	{"bma222e"},
	{"bma250e"},
	{"bma253"},
	{"bma254"},
	{"bma255"},
	{"bma280"},
	{"bmc150_accel"},
	{"bmc156_accel", BOSCH_BMC156},
	{"bmi055_accel"},
	{}
};

MODULE_DEVICE_TABLE(i2c, bmc150_accel_id);

static const struct of_device_id bmc150_accel_of_match[] = {
	{ .compatible = "bosch,bma222" },
	{ .compatible = "bosch,bma222e" },
	{ .compatible = "bosch,bma250e" },
	{ .compatible = "bosch,bma253" },
	{ .compatible = "bosch,bma254" },
	{ .compatible = "bosch,bma255" },
	{ .compatible = "bosch,bma280" },
	{ .compatible = "bosch,bmc150_accel" },
	{ .compatible = "bosch,bmc156_accel" },
	{ .compatible = "bosch,bmi055_accel" },
	{ },
};
MODULE_DEVICE_TABLE(of, bmc150_accel_of_match);

static struct i2c_driver bmc150_accel_driver = {
	.driver = {
		.name	= "bmc150_accel_i2c",
		.of_match_table = bmc150_accel_of_match,
		.acpi_match_table = ACPI_PTR(bmc150_accel_acpi_match),
		.pm	= &bmc150_accel_pm_ops,
	},
	.probe		= bmc150_accel_probe,
	.remove		= bmc150_accel_remove,
	.id_table	= bmc150_accel_id,
};
module_i2c_driver(bmc150_accel_driver);

MODULE_AUTHOR("Srinivas Pandruvada <srinivas.pandruvada@linux.intel.com>");
MODULE_LICENSE("GPL v2");
MODULE_DESCRIPTION("BMC150 I2C accelerometer driver");<|MERGE_RESOLUTION|>--- conflicted
+++ resolved
@@ -212,11 +212,8 @@
 static int bmc150_accel_remove(struct i2c_client *client)
 {
 	bmc150_acpi_dual_accel_remove(client);
-<<<<<<< HEAD
-=======
 
 	bmc150_accel_core_remove(&client->dev);
->>>>>>> df0cc57e
 
 	return 0;
 }
