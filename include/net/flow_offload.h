--- conflicted
+++ resolved
@@ -2,12 +2,8 @@
 #define _NET_FLOW_OFFLOAD_H
 
 #include <linux/kernel.h>
-<<<<<<< HEAD
-=======
 #include <linux/list.h>
->>>>>>> bb831786
 #include <net/flow_dissector.h>
-#include <net/sch_generic.h>
 
 struct flow_match {
 	struct flow_dissector	*dissector;
@@ -253,13 +249,10 @@
 	FLOW_BLOCK_BINDER_TYPE_CLSACT_EGRESS,
 };
 
-<<<<<<< HEAD
-=======
 struct flow_block {
 	struct list_head cb_list;
 };
 
->>>>>>> bb831786
 struct netlink_ext_ack;
 
 struct flow_block_offload {
@@ -267,22 +260,12 @@
 	enum flow_block_binder_type binder_type;
 	bool block_shared;
 	struct net *net;
-<<<<<<< HEAD
-=======
 	struct flow_block *block;
->>>>>>> bb831786
 	struct list_head cb_list;
 	struct list_head *driver_block_list;
 	struct netlink_ext_ack *extack;
 };
 
-<<<<<<< HEAD
-struct flow_block_cb {
-	struct list_head	driver_list;
-	struct list_head	list;
-	struct net		*net;
-	tc_setup_cb_t		*cb;
-=======
 enum tc_setup_type;
 typedef int flow_setup_cb_t(enum tc_setup_type type, void *type_data,
 			    void *cb_priv);
@@ -291,29 +274,19 @@
 	struct list_head	driver_list;
 	struct list_head	list;
 	flow_setup_cb_t		*cb;
->>>>>>> bb831786
 	void			*cb_ident;
 	void			*cb_priv;
 	void			(*release)(void *cb_priv);
 	unsigned int		refcnt;
 };
 
-<<<<<<< HEAD
-struct flow_block_cb *flow_block_cb_alloc(struct net *net, tc_setup_cb_t *cb,
-=======
 struct flow_block_cb *flow_block_cb_alloc(flow_setup_cb_t *cb,
->>>>>>> bb831786
 					  void *cb_ident, void *cb_priv,
 					  void (*release)(void *cb_priv));
 void flow_block_cb_free(struct flow_block_cb *block_cb);
 
-<<<<<<< HEAD
-struct flow_block_cb *flow_block_cb_lookup(struct flow_block_offload *offload,
-					   tc_setup_cb_t *cb, void *cb_ident);
-=======
 struct flow_block_cb *flow_block_cb_lookup(struct flow_block *block,
 					   flow_setup_cb_t *cb, void *cb_ident);
->>>>>>> bb831786
 
 void *flow_block_cb_priv(struct flow_block_cb *block_cb);
 void flow_block_cb_incref(struct flow_block_cb *block_cb);
@@ -331,20 +304,12 @@
 	list_move(&block_cb->list, &offload->cb_list);
 }
 
-<<<<<<< HEAD
-bool flow_block_cb_is_busy(tc_setup_cb_t *cb, void *cb_ident,
-			   struct list_head *driver_block_list);
-
-int flow_block_cb_setup_simple(struct flow_block_offload *f,
-			       struct list_head *driver_list, tc_setup_cb_t *cb,
-=======
 bool flow_block_cb_is_busy(flow_setup_cb_t *cb, void *cb_ident,
 			   struct list_head *driver_block_list);
 
 int flow_block_cb_setup_simple(struct flow_block_offload *f,
 			       struct list_head *driver_list,
 			       flow_setup_cb_t *cb,
->>>>>>> bb831786
 			       void *cb_ident, void *cb_priv, bool ingress_only);
 
 enum flow_cls_command {
@@ -377,12 +342,9 @@
 	return flow_cmd->rule;
 }
 
-<<<<<<< HEAD
-=======
 static inline void flow_block_init(struct flow_block *flow_block)
 {
 	INIT_LIST_HEAD(&flow_block->cb_list);
 }
 
->>>>>>> bb831786
 #endif /* _NET_FLOW_OFFLOAD_H */