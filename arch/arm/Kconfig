--- conflicted
+++ resolved
@@ -861,10 +861,7 @@
 	select HAVE_MACH_CLKDEV
 	select GENERIC_GPIO
 	select ARCH_REQUIRE_GPIOLIB
-<<<<<<< HEAD
 	select NEED_MACH_MEMORY_H
-=======
->>>>>>> efa62e13
 	help
 	  Support for ST-Ericsson U300 series mobile platforms.
 
