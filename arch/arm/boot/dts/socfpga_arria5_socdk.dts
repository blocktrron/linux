--- conflicted
+++ resolved
@@ -37,8 +37,6 @@
 		*/
 		ethernet0 = &gmac1;
 	};
-<<<<<<< HEAD
-=======
 
 	regulator_3_3v: 3-3-v-regulator {
 		compatible = "regulator-fixed";
@@ -46,7 +44,6 @@
 		regulator-min-microvolt = <3300000>;
 		regulator-max-microvolt = <3300000>;
 	};
->>>>>>> d1d0b6b6
 };
 
 &gmac1 {
