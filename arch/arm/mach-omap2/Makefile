#
# Makefile for the linux kernel.
#

# Common support
obj-y := id.o io.o control.o mux.o devices.o serial.o gpmc.o timer-gp.o

omap-2-3-common				= irq.o sdrc.o
prcm-common				= prcm.o powerdomain.o
clock-common				= clock.o clockdomain.o

obj-$(CONFIG_ARCH_OMAP2) += $(omap-2-3-common) $(prcm-common) $(clock-common)
obj-$(CONFIG_ARCH_OMAP3) += $(omap-2-3-common) $(prcm-common) $(clock-common)

obj-$(CONFIG_OMAP_MCBSP) += mcbsp.o

# Functions loaded to SRAM
obj-$(CONFIG_ARCH_OMAP2420)		+= sram242x.o
obj-$(CONFIG_ARCH_OMAP2430)		+= sram243x.o
obj-$(CONFIG_ARCH_OMAP3)		+= sram34xx.o

# SMS/SDRC
obj-$(CONFIG_ARCH_OMAP2)		+= sdrc2xxx.o
# obj-$(CONFIG_ARCH_OMAP3)		+= sdrc3xxx.o

# Power Management
ifeq ($(CONFIG_PM),y)
obj-$(CONFIG_ARCH_OMAP2)		+= pm24xx.o
obj-$(CONFIG_ARCH_OMAP24XX)		+= sleep24xx.o
obj-$(CONFIG_ARCH_OMAP3)		+= pm34xx.o sleep34xx.o
obj-$(CONFIG_PM_DEBUG)			+= pm-debug.o
endif

# Clock framework
obj-$(CONFIG_ARCH_OMAP2)		+= clock24xx.o
obj-$(CONFIG_ARCH_OMAP3)		+= clock34xx.o

# Specific board support
obj-$(CONFIG_MACH_OMAP_GENERIC)		+= board-generic.o
obj-$(CONFIG_MACH_OMAP_H4)		+= board-h4.o
obj-$(CONFIG_MACH_OMAP_2430SDP)		+= board-2430sdp.o \
					   mmc-twl4030.o
obj-$(CONFIG_MACH_OMAP_APOLLON)		+= board-apollon.o
obj-$(CONFIG_MACH_OMAP3_BEAGLE)		+= board-omap3beagle.o \
					   mmc-twl4030.o
obj-$(CONFIG_MACH_OMAP_LDP)		+= board-ldp.o \
					   mmc-twl4030.o
obj-$(CONFIG_MACH_OVERO)		+= board-overo.o \
					   mmc-twl4030.o
obj-$(CONFIG_MACH_OMAP3_PANDORA)	+= board-omap3pandora.o \
					   mmc-twl4030.o
obj-$(CONFIG_MACH_OMAP_3430SDP)		+= board-3430sdp.o \
					   mmc-twl4030.o

obj-$(CONFIG_MACH_NOKIA_RX51)		+= board-rx51.o \
					   board-rx51-peripherals.o \
					   mmc-twl4030.o

# Platform specific device init code
<<<<<<< HEAD
obj-y					+= usb-musb.o
=======
ifeq ($(CONFIG_USB_MUSB_SOC),y)
obj-y					+= usb-musb.o
endif

onenand-$(CONFIG_MTD_ONENAND_OMAP2)	:= gpmc-onenand.o
obj-y					+= $(onenand-m) $(onenand-y)

smc91x-$(CONFIG_SMC91X)			:= gpmc-smc91x.o
obj-y					+= $(smc91x-m) $(smc91x-y)
>>>>>>> 088962c2
<|MERGE_RESOLUTION|>--- conflicted
+++ resolved
@@ -57,16 +57,10 @@
 					   mmc-twl4030.o
 
 # Platform specific device init code
-<<<<<<< HEAD
 obj-y					+= usb-musb.o
-=======
-ifeq ($(CONFIG_USB_MUSB_SOC),y)
-obj-y					+= usb-musb.o
-endif
 
 onenand-$(CONFIG_MTD_ONENAND_OMAP2)	:= gpmc-onenand.o
 obj-y					+= $(onenand-m) $(onenand-y)
 
 smc91x-$(CONFIG_SMC91X)			:= gpmc-smc91x.o
-obj-y					+= $(smc91x-m) $(smc91x-y)
->>>>>>> 088962c2
+obj-y					+= $(smc91x-m) $(smc91x-y)