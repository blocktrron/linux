/*
 * Device Tree support for Allwinner A1X SoCs
 *
 * Copyright (C) 2012 Maxime Ripard
 *
 * Maxime Ripard <maxime.ripard@free-electrons.com>
 *
 * This file is licensed under the terms of the GNU General Public
 * License version 2.  This program is licensed "as is" without any
 * warranty of any kind, whether express or implied.
 */

#include <linux/delay.h>
#include <linux/kernel.h>
#include <linux/init.h>
#include <linux/of_address.h>
#include <linux/of_irq.h>
#include <linux/of_platform.h>
#include <linux/io.h>
#include <linux/reboot.h>

#include <asm/mach/arch.h>
#include <asm/mach/map.h>
#include <asm/system_misc.h>

#define SUN4I_WATCHDOG_CTRL_REG		0x00
#define SUN4I_WATCHDOG_CTRL_RESTART		BIT(0)
#define SUN4I_WATCHDOG_MODE_REG		0x04
#define SUN4I_WATCHDOG_MODE_ENABLE		BIT(0)
#define SUN4I_WATCHDOG_MODE_RESET_ENABLE	BIT(1)

#define SUN6I_WATCHDOG1_IRQ_REG		0x00
#define SUN6I_WATCHDOG1_CTRL_REG	0x10
#define SUN6I_WATCHDOG1_CTRL_RESTART		BIT(0)
#define SUN6I_WATCHDOG1_CONFIG_REG	0x14
#define SUN6I_WATCHDOG1_CONFIG_RESTART		BIT(0)
#define SUN6I_WATCHDOG1_CONFIG_IRQ		BIT(1)
#define SUN6I_WATCHDOG1_MODE_REG	0x18
#define SUN6I_WATCHDOG1_MODE_ENABLE		BIT(0)

static void __iomem *wdt_base;

static void sun4i_restart(enum reboot_mode mode, const char *cmd)
{
	if (!wdt_base)
		return;

	/* Enable timer and set reset bit in the watchdog */
	writel(SUN4I_WATCHDOG_MODE_ENABLE | SUN4I_WATCHDOG_MODE_RESET_ENABLE,
	       wdt_base + SUN4I_WATCHDOG_MODE_REG);

	/*
	 * Restart the watchdog. The default (and lowest) interval
	 * value for the watchdog is 0.5s.
	 */
	writel(SUN4I_WATCHDOG_CTRL_RESTART, wdt_base + SUN4I_WATCHDOG_CTRL_REG);

	while (1) {
		mdelay(5);
		writel(SUN4I_WATCHDOG_MODE_ENABLE | SUN4I_WATCHDOG_MODE_RESET_ENABLE,
		       wdt_base + SUN4I_WATCHDOG_MODE_REG);
	}
}

static void sun6i_restart(enum reboot_mode mode, const char *cmd)
{
	if (!wdt_base)
		return;

	/* Disable interrupts */
	writel(0, wdt_base + SUN6I_WATCHDOG1_IRQ_REG);

	/* We want to disable the IRQ and just reset the whole system */
	writel(SUN6I_WATCHDOG1_CONFIG_RESTART,
		wdt_base + SUN6I_WATCHDOG1_CONFIG_REG);

	/* Enable timer. The default and lowest interval value is 0.5s */
	writel(SUN6I_WATCHDOG1_MODE_ENABLE,
		wdt_base + SUN6I_WATCHDOG1_MODE_REG);

	/* Restart the watchdog. */
	writel(SUN6I_WATCHDOG1_CTRL_RESTART,
		wdt_base + SUN6I_WATCHDOG1_CTRL_REG);

	while (1) {
		mdelay(5);
		writel(SUN6I_WATCHDOG1_MODE_ENABLE,
			wdt_base + SUN6I_WATCHDOG1_MODE_REG);
	}
}

static struct of_device_id sunxi_restart_ids[] = {
<<<<<<< HEAD
	{ .compatible = "allwinner,sun4i-wdt", .data = sun4i_restart },
	{ .compatible = "allwinner,sun6i-wdt", .data = sun6i_restart },
=======
	{ .compatible = "allwinner,sun4i-wdt" },
	{ .compatible = "allwinner,sun6i-wdt" },
>>>>>>> d8ec26d7
	{ /*sentinel*/ }
};

static void sunxi_setup_restart(void)
{
	struct device_node *np;

	np = of_find_matching_node(NULL, sunxi_restart_ids);
	if (WARN(!np, "unable to setup watchdog restart"))
		return;

	wdt_base = of_iomap(np, 0);
	WARN(!wdt_base, "failed to map watchdog base address");
}

static void __init sunxi_dt_init(void)
{
	sunxi_setup_restart();

	of_platform_populate(NULL, of_default_bus_match_table, NULL, NULL);
}

static const char * const sunxi_board_dt_compat[] = {
	"allwinner,sun4i-a10",
	"allwinner,sun5i-a10s",
	"allwinner,sun5i-a13",
	"allwinner,sun6i-a31",
	"allwinner,sun7i-a20",
	NULL,
};

DT_MACHINE_START(SUNXI_DT, "Allwinner A1X (Device Tree)")
	.init_machine	= sunxi_dt_init,
	.dt_compat	= sunxi_board_dt_compat,
	.restart	= sun4i_restart,
MACHINE_END

static const char * const sun6i_board_dt_compat[] = {
	"allwinner,sun6i-a31",
	NULL,
};

DT_MACHINE_START(SUN6I_DT, "Allwinner sun6i (A31) Family")
	.init_machine	= sunxi_dt_init,
	.dt_compat	= sun6i_board_dt_compat,
	.restart	= sun6i_restart,
MACHINE_END

static const char * const sun7i_board_dt_compat[] = {
	"allwinner,sun7i-a20",
	NULL,
};

DT_MACHINE_START(SUN7I_DT, "Allwinner sun7i (A20) Family")
	.init_machine	= sunxi_dt_init,
	.dt_compat	= sun7i_board_dt_compat,
	.restart	= sun4i_restart,
MACHINE_END<|MERGE_RESOLUTION|>--- conflicted
+++ resolved
@@ -90,13 +90,8 @@
 }
 
 static struct of_device_id sunxi_restart_ids[] = {
-<<<<<<< HEAD
-	{ .compatible = "allwinner,sun4i-wdt", .data = sun4i_restart },
-	{ .compatible = "allwinner,sun6i-wdt", .data = sun6i_restart },
-=======
 	{ .compatible = "allwinner,sun4i-wdt" },
 	{ .compatible = "allwinner,sun6i-wdt" },
->>>>>>> d8ec26d7
 	{ /*sentinel*/ }
 };
 
@@ -123,8 +118,6 @@
 	"allwinner,sun4i-a10",
 	"allwinner,sun5i-a10s",
 	"allwinner,sun5i-a13",
-	"allwinner,sun6i-a31",
-	"allwinner,sun7i-a20",
 	NULL,
 };
 
