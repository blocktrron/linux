#
# General architecture dependent options
#

config KEXEC_CORE
	bool

config HAVE_IMA_KEXEC
	bool

config OPROFILE
	tristate "OProfile system profiling"
	depends on PROFILING
	depends on HAVE_OPROFILE
	select RING_BUFFER
	select RING_BUFFER_ALLOW_SWAP
	help
	  OProfile is a profiling system capable of profiling the
	  whole system, include the kernel, kernel modules, libraries,
	  and applications.

	  If unsure, say N.

config OPROFILE_EVENT_MULTIPLEX
	bool "OProfile multiplexing support (EXPERIMENTAL)"
	default n
	depends on OPROFILE && X86
	help
	  The number of hardware counters is limited. The multiplexing
	  feature enables OProfile to gather more events than counters
	  are provided by the hardware. This is realized by switching
	  between events at an user specified time interval.

	  If unsure, say N.

config HAVE_OPROFILE
	bool

config OPROFILE_NMI_TIMER
	def_bool y
	depends on PERF_EVENTS && HAVE_PERF_EVENTS_NMI && !PPC64

config KPROBES
	bool "Kprobes"
	depends on MODULES
	depends on HAVE_KPROBES
	select KALLSYMS
	help
	  Kprobes allows you to trap at almost any kernel address and
	  execute a callback function.  register_kprobe() establishes
	  a probepoint and specifies the callback.  Kprobes is useful
	  for kernel debugging, non-intrusive instrumentation and testing.
	  If in doubt, say "N".

config JUMP_LABEL
       bool "Optimize very unlikely/likely branches"
       depends on HAVE_ARCH_JUMP_LABEL
       help
         This option enables a transparent branch optimization that
	 makes certain almost-always-true or almost-always-false branch
	 conditions even cheaper to execute within the kernel.

	 Certain performance-sensitive kernel code, such as trace points,
	 scheduler functionality, networking code and KVM have such
	 branches and include support for this optimization technique.

         If it is detected that the compiler has support for "asm goto",
	 the kernel will compile such branches with just a nop
	 instruction. When the condition flag is toggled to true, the
	 nop will be converted to a jump instruction to execute the
	 conditional block of instructions.

	 This technique lowers overhead and stress on the branch prediction
	 of the processor and generally makes the kernel faster. The update
	 of the condition is slower, but those are always very rare.

	 ( On 32-bit x86, the necessary options added to the compiler
	   flags may increase the size of the kernel slightly. )

config STATIC_KEYS_SELFTEST
	bool "Static key selftest"
	depends on JUMP_LABEL
	help
	  Boot time self-test of the branch patching code.

config OPTPROBES
	def_bool y
	depends on KPROBES && HAVE_OPTPROBES
	depends on !PREEMPT

config KPROBES_ON_FTRACE
	def_bool y
	depends on KPROBES && HAVE_KPROBES_ON_FTRACE
	depends on DYNAMIC_FTRACE_WITH_REGS
	help
	 If function tracer is enabled and the arch supports full
	 passing of pt_regs to function tracing, then kprobes can
	 optimize on top of function tracing.

config UPROBES
	def_bool n
	depends on ARCH_SUPPORTS_UPROBES
	help
	  Uprobes is the user-space counterpart to kprobes: they
	  enable instrumentation applications (such as 'perf probe')
	  to establish unintrusive probes in user-space binaries and
	  libraries, by executing handler functions when the probes
	  are hit by user-space applications.

	  ( These probes come in the form of single-byte breakpoints,
	    managed by the kernel and kept transparent to the probed
	    application. )

config HAVE_64BIT_ALIGNED_ACCESS
	def_bool 64BIT && !HAVE_EFFICIENT_UNALIGNED_ACCESS
	help
	  Some architectures require 64 bit accesses to be 64 bit
	  aligned, which also requires structs containing 64 bit values
	  to be 64 bit aligned too. This includes some 32 bit
	  architectures which can do 64 bit accesses, as well as 64 bit
	  architectures without unaligned access.

	  This symbol should be selected by an architecture if 64 bit
	  accesses are required to be 64 bit aligned in this way even
	  though it is not a 64 bit architecture.

	  See Documentation/unaligned-memory-access.txt for more
	  information on the topic of unaligned memory accesses.

config HAVE_EFFICIENT_UNALIGNED_ACCESS
	bool
	help
	  Some architectures are unable to perform unaligned accesses
	  without the use of get_unaligned/put_unaligned. Others are
	  unable to perform such accesses efficiently (e.g. trap on
	  unaligned access and require fixing it up in the exception
	  handler.)

	  This symbol should be selected by an architecture if it can
	  perform unaligned accesses efficiently to allow different
	  code paths to be selected for these cases. Some network
	  drivers, for example, could opt to not fix up alignment
	  problems with received packets if doing so would not help
	  much.

	  See Documentation/unaligned-memory-access.txt for more
	  information on the topic of unaligned memory accesses.

config ARCH_USE_BUILTIN_BSWAP
       bool
       help
	 Modern versions of GCC (since 4.4) have builtin functions
	 for handling byte-swapping. Using these, instead of the old
	 inline assembler that the architecture code provides in the
	 __arch_bswapXX() macros, allows the compiler to see what's
	 happening and offers more opportunity for optimisation. In
	 particular, the compiler will be able to combine the byteswap
	 with a nearby load or store and use load-and-swap or
	 store-and-swap instructions if the architecture has them. It
	 should almost *never* result in code which is worse than the
	 hand-coded assembler in <asm/swab.h>.  But just in case it
	 does, the use of the builtins is optional.

	 Any architecture with load-and-swap or store-and-swap
	 instructions should set this. And it shouldn't hurt to set it
	 on architectures that don't have such instructions.

config KRETPROBES
	def_bool y
	depends on KPROBES && HAVE_KRETPROBES

config USER_RETURN_NOTIFIER
	bool
	depends on HAVE_USER_RETURN_NOTIFIER
	help
	  Provide a kernel-internal notification when a cpu is about to
	  switch to user mode.

config HAVE_IOREMAP_PROT
	bool

config HAVE_KPROBES
	bool

config HAVE_KRETPROBES
	bool

config HAVE_OPTPROBES
	bool

config HAVE_KPROBES_ON_FTRACE
	bool

config HAVE_NMI
	bool

config HAVE_NMI_WATCHDOG
	depends on HAVE_NMI
	bool
#
# An arch should select this if it provides all these things:
#
#	task_pt_regs()		in asm/processor.h or asm/ptrace.h
#	arch_has_single_step()	if there is hardware single-step support
#	arch_has_block_step()	if there is hardware block-step support
#	asm/syscall.h		supplying asm-generic/syscall.h interface
#	linux/regset.h		user_regset interfaces
#	CORE_DUMP_USE_REGSET	#define'd in linux/elf.h
#	TIF_SYSCALL_TRACE	calls tracehook_report_syscall_{entry,exit}
#	TIF_NOTIFY_RESUME	calls tracehook_notify_resume()
#	signal delivery		calls tracehook_signal_handler()
#
config HAVE_ARCH_TRACEHOOK
	bool

config HAVE_DMA_CONTIGUOUS
	bool

config GENERIC_SMP_IDLE_THREAD
       bool

config GENERIC_IDLE_POLL_SETUP
       bool

# Select if arch has all set_memory_ro/rw/x/nx() functions in asm/cacheflush.h
config ARCH_HAS_SET_MEMORY
	bool

# Select if arch init_task initializer is different to init/init_task.c
config ARCH_INIT_TASK
       bool

# Select if arch has its private alloc_task_struct() function
config ARCH_TASK_STRUCT_ALLOCATOR
	bool

# Select if arch has its private alloc_thread_stack() function
config ARCH_THREAD_STACK_ALLOCATOR
	bool

# Select if arch wants to size task_struct dynamically via arch_task_struct_size:
config ARCH_WANTS_DYNAMIC_TASK_STRUCT
	bool

config HAVE_REGS_AND_STACK_ACCESS_API
	bool
	help
	  This symbol should be selected by an architecure if it supports
	  the API needed to access registers and stack entries from pt_regs,
	  declared in asm/ptrace.h
	  For example the kprobes-based event tracer needs this API.

config HAVE_CLK
	bool
	help
	  The <linux/clk.h> calls support software clock gating and
	  thus are a key power management tool on many systems.

config HAVE_DMA_API_DEBUG
	bool

config HAVE_HW_BREAKPOINT
	bool
	depends on PERF_EVENTS

config HAVE_MIXED_BREAKPOINTS_REGS
	bool
	depends on HAVE_HW_BREAKPOINT
	help
	  Depending on the arch implementation of hardware breakpoints,
	  some of them have separate registers for data and instruction
	  breakpoints addresses, others have mixed registers to store
	  them but define the access type in a control register.
	  Select this option if your arch implements breakpoints under the
	  latter fashion.

config HAVE_USER_RETURN_NOTIFIER
	bool

config HAVE_PERF_EVENTS_NMI
	bool
	help
	  System hardware can generate an NMI using the perf event
	  subsystem.  Also has support for calculating CPU cycle events
	  to determine how many clock cycles in a given period.

config HAVE_PERF_REGS
	bool
	help
	  Support selective register dumps for perf events. This includes
	  bit-mapping of each registers and a unique architecture id.

config HAVE_PERF_USER_STACK_DUMP
	bool
	help
	  Support user stack dumps for perf event samples. This needs
	  access to the user stack pointer which is not unified across
	  architectures.

config HAVE_ARCH_JUMP_LABEL
	bool

config HAVE_RCU_TABLE_FREE
	bool

config ARCH_HAVE_NMI_SAFE_CMPXCHG
	bool

config HAVE_ALIGNED_STRUCT_PAGE
	bool
	help
	  This makes sure that struct pages are double word aligned and that
	  e.g. the SLUB allocator can perform double word atomic operations
	  on a struct page for better performance. However selecting this
	  might increase the size of a struct page by a word.

config HAVE_CMPXCHG_LOCAL
	bool

config HAVE_CMPXCHG_DOUBLE
	bool

config ARCH_WANT_IPC_PARSE_VERSION
	bool

config ARCH_WANT_COMPAT_IPC_PARSE_VERSION
	bool

config ARCH_WANT_OLD_COMPAT_IPC
	select ARCH_WANT_COMPAT_IPC_PARSE_VERSION
	bool

config HAVE_ARCH_SECCOMP_FILTER
	bool
	help
	  An arch should select this symbol if it provides all of these things:
	  - syscall_get_arch()
	  - syscall_get_arguments()
	  - syscall_rollback()
	  - syscall_set_return_value()
	  - SIGSYS siginfo_t support
	  - secure_computing is called from a ptrace_event()-safe context
	  - secure_computing return value is checked and a return value of -1
	    results in the system call being skipped immediately.
	  - seccomp syscall wired up

config SECCOMP_FILTER
	def_bool y
	depends on HAVE_ARCH_SECCOMP_FILTER && SECCOMP && NET
	help
	  Enable tasks to build secure computing environments defined
	  in terms of Berkeley Packet Filter programs which implement
	  task-defined system call filtering polices.

	  See Documentation/prctl/seccomp_filter.txt for details.

config HAVE_GCC_PLUGINS
	bool
	help
	  An arch should select this symbol if it supports building with
	  GCC plugins.

menuconfig GCC_PLUGINS
	bool "GCC plugins"
	depends on HAVE_GCC_PLUGINS
	depends on !COMPILE_TEST
	help
	  GCC plugins are loadable modules that provide extra features to the
	  compiler. They are useful for runtime instrumentation and static analysis.

	  See Documentation/gcc-plugins.txt for details.

config GCC_PLUGIN_CYC_COMPLEXITY
	bool "Compute the cyclomatic complexity of a function" if EXPERT
	depends on GCC_PLUGINS
	depends on !COMPILE_TEST
	help
	  The complexity M of a function's control flow graph is defined as:
	   M = E - N + 2P
	  where

	  E = the number of edges
	  N = the number of nodes
	  P = the number of connected components (exit nodes).

	  Enabling this plugin reports the complexity to stderr during the
	  build. It mainly serves as a simple example of how to create a
	  gcc plugin for the kernel.

config GCC_PLUGIN_SANCOV
	bool
	depends on GCC_PLUGINS
	help
	  This plugin inserts a __sanitizer_cov_trace_pc() call at the start of
	  basic blocks. It supports all gcc versions with plugin support (from
	  gcc-4.5 on). It is based on the commit "Add fuzzing coverage support"
	  by Dmitry Vyukov <dvyukov@google.com>.

config GCC_PLUGIN_LATENT_ENTROPY
	bool "Generate some entropy during boot and runtime"
	depends on GCC_PLUGINS
	help
	  By saying Y here the kernel will instrument some kernel code to
	  extract some entropy from both original and artificially created
	  program state.  This will help especially embedded systems where
	  there is little 'natural' source of entropy normally.  The cost
	  is some slowdown of the boot process (about 0.5%) and fork and
	  irq processing.

	  Note that entropy extracted this way is not cryptographically
	  secure!

	  This plugin was ported from grsecurity/PaX. More information at:
	   * https://grsecurity.net/
	   * https://pax.grsecurity.net/

config GCC_PLUGIN_STRUCTLEAK
	bool "Force initialization of variables containing userspace addresses"
	depends on GCC_PLUGINS
	help
	  This plugin zero-initializes any structures that containing a
	  __user attribute. This can prevent some classes of information
	  exposures.

	  This plugin was ported from grsecurity/PaX. More information at:
	   * https://grsecurity.net/
	   * https://pax.grsecurity.net/

config GCC_PLUGIN_STRUCTLEAK_VERBOSE
	bool "Report forcefully initialized variables"
	depends on GCC_PLUGIN_STRUCTLEAK
	depends on !COMPILE_TEST
	help
	  This option will cause a warning to be printed each time the
	  structleak plugin finds a variable it thinks needs to be
	  initialized. Since not all existing initializers are detected
	  by the plugin, this can produce false positive warnings.

config HAVE_CC_STACKPROTECTOR
	bool
	help
	  An arch should select this symbol if:
	  - its compiler supports the -fstack-protector option
	  - it has implemented a stack canary (e.g. __stack_chk_guard)

config CC_STACKPROTECTOR
	def_bool n
	help
	  Set when a stack-protector mode is enabled, so that the build
	  can enable kernel-side support for the GCC feature.

choice
	prompt "Stack Protector buffer overflow detection"
	depends on HAVE_CC_STACKPROTECTOR
	default CC_STACKPROTECTOR_NONE
	help
	  This option turns on the "stack-protector" GCC feature. This
	  feature puts, at the beginning of functions, a canary value on
	  the stack just before the return address, and validates
	  the value just before actually returning.  Stack based buffer
	  overflows (that need to overwrite this return address) now also
	  overwrite the canary, which gets detected and the attack is then
	  neutralized via a kernel panic.

config CC_STACKPROTECTOR_NONE
	bool "None"
	help
	  Disable "stack-protector" GCC feature.

config CC_STACKPROTECTOR_REGULAR
	bool "Regular"
	select CC_STACKPROTECTOR
	help
	  Functions will have the stack-protector canary logic added if they
	  have an 8-byte or larger character array on the stack.

	  This feature requires gcc version 4.2 or above, or a distribution
	  gcc with the feature backported ("-fstack-protector").

	  On an x86 "defconfig" build, this feature adds canary checks to
	  about 3% of all kernel functions, which increases kernel code size
	  by about 0.3%.

config CC_STACKPROTECTOR_STRONG
	bool "Strong"
	select CC_STACKPROTECTOR
	help
	  Functions will have the stack-protector canary logic added in any
	  of the following conditions:

	  - local variable's address used as part of the right hand side of an
	    assignment or function argument
	  - local variable is an array (or union containing an array),
	    regardless of array type or length
	  - uses register local variables

	  This feature requires gcc version 4.9 or above, or a distribution
	  gcc with the feature backported ("-fstack-protector-strong").

	  On an x86 "defconfig" build, this feature adds canary checks to
	  about 20% of all kernel functions, which increases the kernel code
	  size by about 2%.

endchoice

config THIN_ARCHIVES
	bool
	help
	  Select this if the architecture wants to use thin archives
	  instead of ld -r to create the built-in.o files.

config LD_DEAD_CODE_DATA_ELIMINATION
	bool
	help
	  Select this if the architecture wants to do dead code and
	  data elimination with the linker by compiling with
	  -ffunction-sections -fdata-sections and linking with
	  --gc-sections.

	  This requires that the arch annotates or otherwise protects
	  its external entry points from being discarded. Linker scripts
	  must also merge .text.*, .data.*, and .bss.* correctly into
	  output sections. Care must be taken not to pull in unrelated
	  sections (e.g., '.text.init'). Typically '.' in section names
	  is used to distinguish them from label names / C identifiers.

config HAVE_ARCH_WITHIN_STACK_FRAMES
	bool
	help
	  An architecture should select this if it can walk the kernel stack
	  frames to determine if an object is part of either the arguments
	  or local variables (i.e. that it excludes saved return addresses,
	  and similar) by implementing an inline arch_within_stack_frames(),
	  which is used by CONFIG_HARDENED_USERCOPY.

config HAVE_CONTEXT_TRACKING
	bool
	help
	  Provide kernel/user boundaries probes necessary for subsystems
	  that need it, such as userspace RCU extended quiescent state.
	  Syscalls need to be wrapped inside user_exit()-user_enter() through
	  the slow path using TIF_NOHZ flag. Exceptions handlers must be
	  wrapped as well. Irqs are already protected inside
	  rcu_irq_enter/rcu_irq_exit() but preemption or signal handling on
	  irq exit still need to be protected.

config HAVE_VIRT_CPU_ACCOUNTING
	bool

config ARCH_HAS_SCALED_CPUTIME
	bool

config HAVE_VIRT_CPU_ACCOUNTING_GEN
	bool
	default y if 64BIT
	help
	  With VIRT_CPU_ACCOUNTING_GEN, cputime_t becomes 64-bit.
	  Before enabling this option, arch code must be audited
	  to ensure there are no races in concurrent read/write of
	  cputime_t. For example, reading/writing 64-bit cputime_t on
	  some 32-bit arches may require multiple accesses, so proper
	  locking is needed to protect against concurrent accesses.


config HAVE_IRQ_TIME_ACCOUNTING
	bool
	help
	  Archs need to ensure they use a high enough resolution clock to
	  support irq time accounting and then call enable_sched_clock_irqtime().

config HAVE_ARCH_TRANSPARENT_HUGEPAGE
	bool

config HAVE_ARCH_HUGE_VMAP
	bool

config HAVE_ARCH_SOFT_DIRTY
	bool

config HAVE_MOD_ARCH_SPECIFIC
	bool
	help
	  The arch uses struct mod_arch_specific to store data.  Many arches
	  just need a simple module loader without arch specific data - those
	  should not enable this.

config MODULES_USE_ELF_RELA
	bool
	help
	  Modules only use ELF RELA relocations.  Modules with ELF REL
	  relocations will give an error.

config MODULES_USE_ELF_REL
	bool
	help
	  Modules only use ELF REL relocations.  Modules with ELF RELA
	  relocations will give an error.

config HAVE_UNDERSCORE_SYMBOL_PREFIX
	bool
	help
	  Some architectures generate an _ in front of C symbols; things like
	  module loading and assembly files need to know about this.

config HAVE_IRQ_EXIT_ON_IRQ_STACK
	bool
	help
	  Architecture doesn't only execute the irq handler on the irq stack
	  but also irq_exit(). This way we can process softirqs on this irq
	  stack instead of switching to a new one when we call __do_softirq()
	  in the end of an hardirq.
	  This spares a stack switch and improves cache usage on softirq
	  processing.

config PGTABLE_LEVELS
	int
	default 2

config ARCH_HAS_ELF_RANDOMIZE
	bool
	help
	  An architecture supports choosing randomized locations for
	  stack, mmap, brk, and ET_DYN. Defined functions:
	  - arch_mmap_rnd()
	  - arch_randomize_brk()

config HAVE_ARCH_MMAP_RND_BITS
	bool
	help
	  An arch should select this symbol if it supports setting a variable
	  number of bits for use in establishing the base address for mmap
	  allocations, has MMU enabled and provides values for both:
	  - ARCH_MMAP_RND_BITS_MIN
	  - ARCH_MMAP_RND_BITS_MAX

config HAVE_EXIT_THREAD
	bool
	help
	  An architecture implements exit_thread.

config ARCH_MMAP_RND_BITS_MIN
	int

config ARCH_MMAP_RND_BITS_MAX
	int

config ARCH_MMAP_RND_BITS_DEFAULT
	int

config ARCH_MMAP_RND_BITS
	int "Number of bits to use for ASLR of mmap base address" if EXPERT
	range ARCH_MMAP_RND_BITS_MIN ARCH_MMAP_RND_BITS_MAX
	default ARCH_MMAP_RND_BITS_DEFAULT if ARCH_MMAP_RND_BITS_DEFAULT
	default ARCH_MMAP_RND_BITS_MIN
	depends on HAVE_ARCH_MMAP_RND_BITS
	help
	  This value can be used to select the number of bits to use to
	  determine the random offset to the base address of vma regions
	  resulting from mmap allocations. This value will be bounded
	  by the architecture's minimum and maximum supported values.

	  This value can be changed after boot using the
	  /proc/sys/vm/mmap_rnd_bits tunable

config HAVE_ARCH_MMAP_RND_COMPAT_BITS
	bool
	help
	  An arch should select this symbol if it supports running applications
	  in compatibility mode, supports setting a variable number of bits for
	  use in establishing the base address for mmap allocations, has MMU
	  enabled and provides values for both:
	  - ARCH_MMAP_RND_COMPAT_BITS_MIN
	  - ARCH_MMAP_RND_COMPAT_BITS_MAX

config ARCH_MMAP_RND_COMPAT_BITS_MIN
	int

config ARCH_MMAP_RND_COMPAT_BITS_MAX
	int

config ARCH_MMAP_RND_COMPAT_BITS_DEFAULT
	int

config ARCH_MMAP_RND_COMPAT_BITS
	int "Number of bits to use for ASLR of mmap base address for compatible applications" if EXPERT
	range ARCH_MMAP_RND_COMPAT_BITS_MIN ARCH_MMAP_RND_COMPAT_BITS_MAX
	default ARCH_MMAP_RND_COMPAT_BITS_DEFAULT if ARCH_MMAP_RND_COMPAT_BITS_DEFAULT
	default ARCH_MMAP_RND_COMPAT_BITS_MIN
	depends on HAVE_ARCH_MMAP_RND_COMPAT_BITS
	help
	  This value can be used to select the number of bits to use to
	  determine the random offset to the base address of vma regions
	  resulting from mmap allocations for compatible applications This
	  value will be bounded by the architecture's minimum and maximum
	  supported values.

	  This value can be changed after boot using the
	  /proc/sys/vm/mmap_rnd_compat_bits tunable

config HAVE_COPY_THREAD_TLS
	bool
	help
	  Architecture provides copy_thread_tls to accept tls argument via
	  normal C parameter passing, rather than extracting the syscall
	  argument from pt_regs.

config HAVE_STACK_VALIDATION
	bool
	help
	  Architecture supports the 'objtool check' host tool command, which
	  performs compile-time stack metadata validation.

config HAVE_ARCH_HASH
	bool
	default n
	help
	  If this is set, the architecture provides an <asm/hash.h>
	  file which provides platform-specific implementations of some
	  functions in <linux/hash.h> or fs/namei.c.

config ISA_BUS_API
	def_bool ISA

#
# ABI hall of shame
#
config CLONE_BACKWARDS
	bool
	help
	  Architecture has tls passed as the 4th argument of clone(2),
	  not the 5th one.

config CLONE_BACKWARDS2
	bool
	help
	  Architecture has the first two arguments of clone(2) swapped.

config CLONE_BACKWARDS3
	bool
	help
	  Architecture has tls passed as the 3rd argument of clone(2),
	  not the 5th one.

config ODD_RT_SIGACTION
	bool
	help
	  Architecture has unusual rt_sigaction(2) arguments

config OLD_SIGSUSPEND
	bool
	help
	  Architecture has old sigsuspend(2) syscall, of one-argument variety

config OLD_SIGSUSPEND3
	bool
	help
	  Even weirder antique ABI - three-argument sigsuspend(2)

config OLD_SIGACTION
	bool
	help
	  Architecture has old sigaction(2) syscall.  Nope, not the same
	  as OLD_SIGSUSPEND | OLD_SIGSUSPEND3 - alpha has sigsuspend(2),
	  but fairly different variant of sigaction(2), thanks to OSF/1
	  compatibility...

config COMPAT_OLD_SIGACTION
	bool

config ARCH_NO_COHERENT_DMA_MMAP
	bool

config CPU_NO_EFFICIENT_FFS
	def_bool n

config HAVE_ARCH_VMAP_STACK
	def_bool n
	help
	  An arch should select this symbol if it can support kernel stacks
	  in vmalloc space.  This means:

	  - vmalloc space must be large enough to hold many kernel stacks.
	    This may rule out many 32-bit architectures.

	  - Stacks in vmalloc space need to work reliably.  For example, if
	    vmap page tables are created on demand, either this mechanism
	    needs to work while the stack points to a virtual address with
	    unpopulated page tables or arch code (switch_to() and switch_mm(),
	    most likely) needs to ensure that the stack's page table entries
	    are populated before running on a possibly unpopulated stack.

	  - If the stack overflows into a guard page, something reasonable
	    should happen.  The definition of "reasonable" is flexible, but
	    instantly rebooting without logging anything would be unfriendly.

config VMAP_STACK
	default y
	bool "Use a virtually-mapped stack"
	depends on HAVE_ARCH_VMAP_STACK && !KASAN
	---help---
	  Enable this if you want the use virtually-mapped kernel stacks
	  with guard pages.  This causes kernel stack overflows to be
	  caught immediately rather than causing difficult-to-diagnose
	  corruption.

	  This is presently incompatible with KASAN because KASAN expects
	  the stack to map directly to the KASAN shadow map using a formula
	  that is incorrect if the stack is in vmalloc space.

<<<<<<< HEAD
config ARCH_OPTIONAL_KERNEL_RWX
	def_bool n

config ARCH_OPTIONAL_KERNEL_RWX_DEFAULT
	def_bool n

config ARCH_HAS_STRICT_KERNEL_RWX
	def_bool n

config STRICT_KERNEL_RWX
	bool "Make kernel text and rodata read-only" if ARCH_OPTIONAL_KERNEL_RWX
	depends on ARCH_HAS_STRICT_KERNEL_RWX
	default !ARCH_OPTIONAL_KERNEL_RWX || ARCH_OPTIONAL_KERNEL_RWX_DEFAULT
	help
	  If this is set, kernel text and rodata memory will be made read-only,
	  and non-text memory will be made non-executable. This provides
	  protection against certain security exploits (e.g. executing the heap
	  or modifying text)

	  These features are considered standard security practice these days.
	  You should say Y here in almost all cases.

config ARCH_HAS_STRICT_MODULE_RWX
	def_bool n

config STRICT_MODULE_RWX
	bool "Set loadable kernel module data as NX and text as RO" if ARCH_OPTIONAL_KERNEL_RWX
	depends on ARCH_HAS_STRICT_MODULE_RWX && MODULES
	default !ARCH_OPTIONAL_KERNEL_RWX || ARCH_OPTIONAL_KERNEL_RWX_DEFAULT
	help
	  If this is set, module text and rodata memory will be made read-only,
	  and non-text memory will be made non-executable. This provides
	  protection against certain security exploits (e.g. writing to text)
=======
config ARCH_WANT_RELAX_ORDER
	bool
>>>>>>> 005c3490

source "kernel/gcov/Kconfig"<|MERGE_RESOLUTION|>--- conflicted
+++ resolved
@@ -807,7 +807,6 @@
 	  the stack to map directly to the KASAN shadow map using a formula
 	  that is incorrect if the stack is in vmalloc space.
 
-<<<<<<< HEAD
 config ARCH_OPTIONAL_KERNEL_RWX
 	def_bool n
 
@@ -841,9 +840,8 @@
 	  If this is set, module text and rodata memory will be made read-only,
 	  and non-text memory will be made non-executable. This provides
 	  protection against certain security exploits (e.g. writing to text)
-=======
+
 config ARCH_WANT_RELAX_ORDER
 	bool
->>>>>>> 005c3490
 
 source "kernel/gcov/Kconfig"