# SPDX-License-Identifier: GPL-2.0
config MMU
	def_bool y

config ZONE_DMA
	def_bool y

config CPU_BIG_ENDIAN
	def_bool y

config LOCKDEP_SUPPORT
	def_bool y

config STACKTRACE_SUPPORT
	def_bool y

config ARCH_HAS_ILOG2_U32
	def_bool n

config ARCH_HAS_ILOG2_U64
	def_bool n

config GENERIC_HWEIGHT
	def_bool y

config GENERIC_BUG
	def_bool y if BUG

config GENERIC_BUG_RELATIVE_POINTERS
	def_bool y

config GENERIC_LOCKBREAK
	def_bool y if PREEMPTION

config PGSTE
	def_bool y if KVM

config AUDIT_ARCH
	def_bool y

config NO_IOPORT_MAP
	def_bool y

config PCI_QUIRKS
	def_bool n

config ARCH_SUPPORTS_UPROBES
	def_bool y

config KASAN_SHADOW_OFFSET
	hex
	depends on KASAN
	default 0x18000000000000

config S390
	def_bool y
	#
	# Note: keep this list sorted alphabetically
	#
	imply IMA_SECURE_AND_OR_TRUSTED_BOOT
	select ARCH_BINFMT_ELF_STATE
	select ARCH_HAS_DEBUG_VM_PGTABLE
	select ARCH_HAS_DEBUG_WX
	select ARCH_HAS_DEVMEM_IS_ALLOWED
	select ARCH_HAS_ELF_RANDOMIZE
	select ARCH_HAS_FORCE_DMA_UNENCRYPTED
	select ARCH_HAS_FORTIFY_SOURCE
	select ARCH_HAS_GCOV_PROFILE_ALL
	select ARCH_HAS_GIGANTIC_PAGE
	select ARCH_HAS_KCOV
	select ARCH_HAS_MEM_ENCRYPT
	select ARCH_HAS_PTE_SPECIAL
	select ARCH_HAS_SCALED_CPUTIME
	select ARCH_HAS_SET_MEMORY
	select ARCH_HAS_STRICT_KERNEL_RWX
	select ARCH_HAS_STRICT_MODULE_RWX
	select ARCH_HAS_SYSCALL_WRAPPER
	select ARCH_HAS_UBSAN_SANITIZE_ALL
	select ARCH_HAS_VDSO_DATA
	select ARCH_HAVE_NMI_SAFE_CMPXCHG
	select ARCH_INLINE_READ_LOCK
	select ARCH_INLINE_READ_LOCK_BH
	select ARCH_INLINE_READ_LOCK_IRQ
	select ARCH_INLINE_READ_LOCK_IRQSAVE
	select ARCH_INLINE_READ_TRYLOCK
	select ARCH_INLINE_READ_UNLOCK
	select ARCH_INLINE_READ_UNLOCK_BH
	select ARCH_INLINE_READ_UNLOCK_IRQ
	select ARCH_INLINE_READ_UNLOCK_IRQRESTORE
	select ARCH_INLINE_SPIN_LOCK
	select ARCH_INLINE_SPIN_LOCK_BH
	select ARCH_INLINE_SPIN_LOCK_IRQ
	select ARCH_INLINE_SPIN_LOCK_IRQSAVE
	select ARCH_INLINE_SPIN_TRYLOCK
	select ARCH_INLINE_SPIN_TRYLOCK_BH
	select ARCH_INLINE_SPIN_UNLOCK
	select ARCH_INLINE_SPIN_UNLOCK_BH
	select ARCH_INLINE_SPIN_UNLOCK_IRQ
	select ARCH_INLINE_SPIN_UNLOCK_IRQRESTORE
	select ARCH_INLINE_WRITE_LOCK
	select ARCH_INLINE_WRITE_LOCK_BH
	select ARCH_INLINE_WRITE_LOCK_IRQ
	select ARCH_INLINE_WRITE_LOCK_IRQSAVE
	select ARCH_INLINE_WRITE_TRYLOCK
	select ARCH_INLINE_WRITE_UNLOCK
	select ARCH_INLINE_WRITE_UNLOCK_BH
	select ARCH_INLINE_WRITE_UNLOCK_IRQ
	select ARCH_INLINE_WRITE_UNLOCK_IRQRESTORE
	select ARCH_STACKWALK
	select ARCH_SUPPORTS_ATOMIC_RMW
	select ARCH_SUPPORTS_DEBUG_PAGEALLOC
	select ARCH_SUPPORTS_NUMA_BALANCING
	select ARCH_USE_BUILTIN_BSWAP
	select ARCH_USE_CMPXCHG_LOCKREF
	select ARCH_WANTS_DYNAMIC_TASK_STRUCT
	select ARCH_WANT_DEFAULT_BPF_JIT
	select ARCH_WANT_IPC_PARSE_VERSION
	select BUILDTIME_TABLE_SORT
	select CLONE_BACKWARDS2
	select CPU_NO_EFFICIENT_FFS if !HAVE_MARCH_Z9_109_FEATURES
	select DMA_OPS if PCI
	select DYNAMIC_FTRACE if FUNCTION_TRACER
<<<<<<< HEAD
=======
	select GENERIC_ALLOCATOR
>>>>>>> 7505c06d
	select GENERIC_CPU_AUTOPROBE
	select GENERIC_CPU_VULNERABILITIES
	select GENERIC_FIND_FIRST_BIT
	select GENERIC_GETTIMEOFDAY
	select GENERIC_PTDUMP
	select GENERIC_SMP_IDLE_THREAD
	select GENERIC_TIME_VSYSCALL
	select HAVE_ALIGNED_STRUCT_PAGE if SLUB
	select HAVE_ARCH_AUDITSYSCALL
	select HAVE_ARCH_JUMP_LABEL
	select HAVE_ARCH_JUMP_LABEL_RELATIVE
	select HAVE_ARCH_KASAN
	select HAVE_ARCH_KASAN_VMALLOC
	select HAVE_ARCH_SECCOMP_FILTER
	select HAVE_ARCH_SOFT_DIRTY
	select HAVE_ARCH_TRACEHOOK
	select HAVE_ARCH_TRANSPARENT_HUGEPAGE
	select HAVE_ARCH_VMAP_STACK
	select HAVE_ASM_MODVERSIONS
	select HAVE_CMPXCHG_DOUBLE
	select HAVE_CMPXCHG_LOCAL
	select HAVE_DEBUG_KMEMLEAK
	select HAVE_DMA_CONTIGUOUS
	select HAVE_DYNAMIC_FTRACE
	select HAVE_DYNAMIC_FTRACE_WITH_REGS
	select HAVE_EBPF_JIT if PACK_STACK && HAVE_MARCH_Z196_FEATURES
	select HAVE_EFFICIENT_UNALIGNED_ACCESS
	select HAVE_FAST_GUP
	select HAVE_FENTRY
	select HAVE_FTRACE_MCOUNT_RECORD
	select HAVE_FUNCTION_ERROR_INJECTION
	select HAVE_FUNCTION_GRAPH_TRACER
	select HAVE_FUNCTION_TRACER
	select HAVE_FUTEX_CMPXCHG if FUTEX
	select HAVE_GCC_PLUGINS
	select HAVE_GENERIC_VDSO
	select HAVE_IRQ_EXIT_ON_IRQ_STACK
	select HAVE_KERNEL_BZIP2
	select HAVE_KERNEL_GZIP
	select HAVE_KERNEL_LZ4
	select HAVE_KERNEL_LZMA
	select HAVE_KERNEL_LZO
	select HAVE_KERNEL_UNCOMPRESSED
	select HAVE_KERNEL_XZ
	select HAVE_KPROBES
	select HAVE_KPROBES_ON_FTRACE
	select HAVE_KRETPROBES
	select HAVE_KVM
	select HAVE_LIVEPATCH
	select HAVE_MEMBLOCK_PHYS_MAP
	select HAVE_MOD_ARCH_SPECIFIC
	select HAVE_NMI
	select HAVE_NOP_MCOUNT
	select HAVE_OPROFILE
	select HAVE_PCI
	select HAVE_PERF_EVENTS
	select HAVE_PERF_REGS
	select HAVE_PERF_USER_STACK_DUMP
	select HAVE_REGS_AND_STACK_ACCESS_API
	select HAVE_RELIABLE_STACKTRACE
	select HAVE_RSEQ
	select HAVE_SYSCALL_TRACEPOINTS
	select HAVE_VIRT_CPU_ACCOUNTING
	select HAVE_VIRT_CPU_ACCOUNTING_IDLE
	select IOMMU_HELPER		if PCI
	select IOMMU_SUPPORT		if PCI
	select MMU_GATHER_NO_GATHER
	select MMU_GATHER_RCU_TABLE_FREE
	select MODULES_USE_ELF_RELA
	select NEED_DMA_MAP_STATE	if PCI
	select NEED_SG_DMA_LENGTH	if PCI
	select OLD_SIGACTION
	select OLD_SIGSUSPEND3
	select PCI_DOMAINS		if PCI
	select PCI_MSI			if PCI
	select PCI_MSI_ARCH_FALLBACKS	if PCI_MSI
	select SPARSE_IRQ
	select SWIOTLB
	select SYSCTL_EXCEPTION_TRACE
	select THREAD_INFO_IN_TASK
	select TTY
	select VIRT_CPU_ACCOUNTING
	# Note: keep the above list sorted alphabetically

config SCHED_OMIT_FRAME_POINTER
	def_bool y

config PGTABLE_LEVELS
	int
	default 5

source "kernel/livepatch/Kconfig"

menu "Processor type and features"

config HAVE_MARCH_Z900_FEATURES
	def_bool n

config HAVE_MARCH_Z990_FEATURES
	def_bool n
	select HAVE_MARCH_Z900_FEATURES

config HAVE_MARCH_Z9_109_FEATURES
	def_bool n
	select HAVE_MARCH_Z990_FEATURES

config HAVE_MARCH_Z10_FEATURES
	def_bool n
	select HAVE_MARCH_Z9_109_FEATURES

config HAVE_MARCH_Z196_FEATURES
	def_bool n
	select HAVE_MARCH_Z10_FEATURES

config HAVE_MARCH_ZEC12_FEATURES
	def_bool n
	select HAVE_MARCH_Z196_FEATURES

config HAVE_MARCH_Z13_FEATURES
	def_bool n
	select HAVE_MARCH_ZEC12_FEATURES

config HAVE_MARCH_Z14_FEATURES
	def_bool n
	select HAVE_MARCH_Z13_FEATURES

config HAVE_MARCH_Z15_FEATURES
	def_bool n
	select HAVE_MARCH_Z14_FEATURES

choice
	prompt "Processor type"
	default MARCH_Z196

config MARCH_Z900
	bool "IBM zSeries model z800 and z900"
	select HAVE_MARCH_Z900_FEATURES
	depends on $(cc-option,-march=z900)
	help
	  Select this to enable optimizations for model z800/z900 (2064 and
	  2066 series). This will enable some optimizations that are not
	  available on older ESA/390 (31 Bit) only CPUs.

config MARCH_Z990
	bool "IBM zSeries model z890 and z990"
	select HAVE_MARCH_Z990_FEATURES
	depends on $(cc-option,-march=z990)
	help
	  Select this to enable optimizations for model z890/z990 (2084 and
	  2086 series). The kernel will be slightly faster but will not work
	  on older machines.

config MARCH_Z9_109
	bool "IBM System z9"
	select HAVE_MARCH_Z9_109_FEATURES
	depends on $(cc-option,-march=z9-109)
	help
	  Select this to enable optimizations for IBM System z9 (2094 and
	  2096 series). The kernel will be slightly faster but will not work
	  on older machines.

config MARCH_Z10
	bool "IBM System z10"
	select HAVE_MARCH_Z10_FEATURES
	depends on $(cc-option,-march=z10)
	help
	  Select this to enable optimizations for IBM System z10 (2097 and
	  2098 series). The kernel will be slightly faster but will not work
	  on older machines.

config MARCH_Z196
	bool "IBM zEnterprise 114 and 196"
	select HAVE_MARCH_Z196_FEATURES
	depends on $(cc-option,-march=z196)
	help
	  Select this to enable optimizations for IBM zEnterprise 114 and 196
	  (2818 and 2817 series). The kernel will be slightly faster but will
	  not work on older machines.

config MARCH_ZEC12
	bool "IBM zBC12 and zEC12"
	select HAVE_MARCH_ZEC12_FEATURES
	depends on $(cc-option,-march=zEC12)
	help
	  Select this to enable optimizations for IBM zBC12 and zEC12 (2828 and
	  2827 series). The kernel will be slightly faster but will not work on
	  older machines.

config MARCH_Z13
	bool "IBM z13s and z13"
	select HAVE_MARCH_Z13_FEATURES
	depends on $(cc-option,-march=z13)
	help
	  Select this to enable optimizations for IBM z13s and z13 (2965 and
	  2964 series). The kernel will be slightly faster but will not work on
	  older machines.

config MARCH_Z14
	bool "IBM z14 ZR1 and z14"
	select HAVE_MARCH_Z14_FEATURES
	depends on $(cc-option,-march=z14)
	help
	  Select this to enable optimizations for IBM z14 ZR1 and z14 (3907
	  and 3906 series). The kernel will be slightly faster but will not
	  work on older machines.

config MARCH_Z15
	bool "IBM z15"
	select HAVE_MARCH_Z15_FEATURES
	depends on $(cc-option,-march=z15)
	help
	  Select this to enable optimizations for IBM z15 (8562
	  and 8561 series). The kernel will be slightly faster but will not
	  work on older machines.

endchoice

config MARCH_Z900_TUNE
	def_bool TUNE_Z900 || MARCH_Z900 && TUNE_DEFAULT

config MARCH_Z990_TUNE
	def_bool TUNE_Z990 || MARCH_Z990 && TUNE_DEFAULT

config MARCH_Z9_109_TUNE
	def_bool TUNE_Z9_109 || MARCH_Z9_109 && TUNE_DEFAULT

config MARCH_Z10_TUNE
	def_bool TUNE_Z10 || MARCH_Z10 && TUNE_DEFAULT

config MARCH_Z196_TUNE
	def_bool TUNE_Z196 || MARCH_Z196 && TUNE_DEFAULT

config MARCH_ZEC12_TUNE
	def_bool TUNE_ZEC12 || MARCH_ZEC12 && TUNE_DEFAULT

config MARCH_Z13_TUNE
	def_bool TUNE_Z13 || MARCH_Z13 && TUNE_DEFAULT

config MARCH_Z14_TUNE
	def_bool TUNE_Z14 || MARCH_Z14 && TUNE_DEFAULT

config MARCH_Z15_TUNE
	def_bool TUNE_Z15 || MARCH_Z15 && TUNE_DEFAULT

choice
	prompt "Tune code generation"
	default TUNE_DEFAULT
	help
	  Cause the compiler to tune (-mtune) the generated code for a machine.
	  This will make the code run faster on the selected machine but
	  somewhat slower on other machines.
	  This option only changes how the compiler emits instructions, not the
	  selection of instructions itself, so the resulting kernel will run on
	  all other machines.

config TUNE_DEFAULT
	bool "Default"
	help
	  Tune the generated code for the target processor for which the kernel
	  will be compiled.

config TUNE_Z900
	bool "IBM zSeries model z800 and z900"
	depends on $(cc-option,-mtune=z900)

config TUNE_Z990
	bool "IBM zSeries model z890 and z990"
	depends on $(cc-option,-mtune=z990)

config TUNE_Z9_109
	bool "IBM System z9"
	depends on $(cc-option,-mtune=z9-109)

config TUNE_Z10
	bool "IBM System z10"
	depends on $(cc-option,-mtune=z10)

config TUNE_Z196
	bool "IBM zEnterprise 114 and 196"
	depends on $(cc-option,-mtune=z196)

config TUNE_ZEC12
	bool "IBM zBC12 and zEC12"
	depends on $(cc-option,-mtune=zEC12)

config TUNE_Z13
	bool "IBM z13s and z13"
	depends on $(cc-option,-mtune=z13)

config TUNE_Z14
	bool "IBM z14 ZR1 and z14"
	depends on $(cc-option,-mtune=z14)

config TUNE_Z15
	bool "IBM z15"
	depends on $(cc-option,-mtune=z15)

endchoice

config 64BIT
	def_bool y

config COMPAT
	def_bool y
	prompt "Kernel support for 31 bit emulation"
	select COMPAT_BINFMT_ELF if BINFMT_ELF
	select ARCH_WANT_OLD_COMPAT_IPC
	select COMPAT_OLD_SIGACTION
	select HAVE_UID16
	depends on MULTIUSER
	help
	  Select this option if you want to enable your system kernel to
	  handle system-calls from ELF binaries for 31 bit ESA.  This option
	  (and some other stuff like libraries and such) is needed for
	  executing 31 bit applications.  It is safe to say "Y".

config SYSVIPC_COMPAT
	def_bool y if COMPAT && SYSVIPC

config SMP
	def_bool y

config NR_CPUS
	int "Maximum number of CPUs (2-512)"
	range 2 512
	default "64"
	help
	  This allows you to specify the maximum number of CPUs which this
	  kernel will support. The maximum supported value is 512 and the
	  minimum value which makes sense is 2.

	  This is purely to save memory - each supported CPU adds
	  approximately sixteen kilobytes to the kernel image.

config HOTPLUG_CPU
	def_bool y

config NUMA
	bool "NUMA support"
	depends on SCHED_TOPOLOGY
	default n
	help
	  Enable NUMA support

	  This option adds NUMA support to the kernel.

config NODES_SHIFT
	int
	depends on NEED_MULTIPLE_NODES
	default "1"

config SCHED_SMT
	def_bool n

config SCHED_MC
	def_bool n

config SCHED_BOOK
	def_bool n

config SCHED_DRAWER
	def_bool n

config SCHED_TOPOLOGY
	def_bool y
	prompt "Topology scheduler support"
	select SCHED_SMT
	select SCHED_MC
	select SCHED_BOOK
	select SCHED_DRAWER
	help
	  Topology scheduler support improves the CPU scheduler's decision
	  making when dealing with machines that have multi-threading,
	  multiple cores or multiple books.

source "kernel/Kconfig.hz"

config KEXEC
	def_bool y
	select KEXEC_CORE

config KEXEC_FILE
	bool "kexec file based system call"
	select KEXEC_CORE
	select BUILD_BIN2C
	depends on CRYPTO
	depends on CRYPTO_SHA256
	depends on CRYPTO_SHA256_S390
	help
	  Enable the kexec file based system call. In contrast to the normal
	  kexec system call this system call takes file descriptors for the
	  kernel and initramfs as arguments.

config ARCH_HAS_KEXEC_PURGATORY
	def_bool y
	depends on KEXEC_FILE

config KEXEC_SIG
	bool "Verify kernel signature during kexec_file_load() syscall"
	depends on KEXEC_FILE && MODULE_SIG_FORMAT
	help
	  This option makes kernel signature verification mandatory for
	  the kexec_file_load() syscall.

	  In addition to that option, you need to enable signature
	  verification for the corresponding kernel image type being
	  loaded in order for this to work.

config ARCH_RANDOM
	def_bool y
	prompt "s390 architectural random number generation API"
	help
	  Enable the s390 architectural random number generation API
	  to provide random data for all consumers within the Linux
	  kernel.

	  When enabled the arch_random_* functions declared in linux/random.h
	  are implemented. The implementation is based on the s390 CPACF
	  instruction subfunction TRNG which provides a real true random
	  number generator.

	  If unsure, say Y.

config KERNEL_NOBP
	def_bool n
	prompt "Enable modified branch prediction for the kernel by default"
	help
	  If this option is selected the kernel will switch to a modified
	  branch prediction mode if the firmware interface is available.
	  The modified branch prediction mode improves the behaviour in
	  regard to speculative execution.

	  With the option enabled the kernel parameter "nobp=0" or "nospec"
	  can be used to run the kernel in the normal branch prediction mode.

	  With the option disabled the modified branch prediction mode is
	  enabled with the "nobp=1" kernel parameter.

	  If unsure, say N.

config EXPOLINE
	def_bool n
	prompt "Avoid speculative indirect branches in the kernel"
	help
	  Compile the kernel with the expoline compiler options to guard
	  against kernel-to-user data leaks by avoiding speculative indirect
	  branches.
	  Requires a compiler with -mindirect-branch=thunk support for full
	  protection. The kernel may run slower.

	  If unsure, say N.

choice
	prompt "Expoline default"
	depends on EXPOLINE
	default EXPOLINE_FULL

config EXPOLINE_OFF
	bool "spectre_v2=off"

config EXPOLINE_AUTO
	bool "spectre_v2=auto"

config EXPOLINE_FULL
	bool "spectre_v2=on"

endchoice

config RELOCATABLE
	bool "Build a relocatable kernel"
	select MODULE_REL_CRCS if MODVERSIONS
	default y
	help
	  This builds a kernel image that retains relocation information
	  so it can be loaded at an arbitrary address.
	  The kernel is linked as a position-independent executable (PIE)
	  and contains dynamic relocations which are processed early in the
	  bootup process.
	  The relocations make the kernel image about 15% larger (compressed
	  10%), but are discarded at runtime.

config RANDOMIZE_BASE
	bool "Randomize the address of the kernel image (KASLR)"
	depends on RELOCATABLE
	default y
	help
	  In support of Kernel Address Space Layout Randomization (KASLR),
	  this randomizes the address at which the kernel image is loaded,
	  as a security feature that deters exploit attempts relying on
	  knowledge of the location of kernel internals.

endmenu

menu "Memory setup"

config ARCH_SPARSEMEM_ENABLE
	def_bool y
	select SPARSEMEM_VMEMMAP_ENABLE
	select SPARSEMEM_VMEMMAP

config ARCH_SPARSEMEM_DEFAULT
	def_bool y

config ARCH_ENABLE_MEMORY_HOTPLUG
	def_bool y if SPARSEMEM

config ARCH_ENABLE_MEMORY_HOTREMOVE
	def_bool y

config ARCH_ENABLE_SPLIT_PMD_PTLOCK
	def_bool y

config MAX_PHYSMEM_BITS
	int "Maximum size of supported physical memory in bits (42-53)"
	range 42 53
	default "46"
	help
	  This option specifies the maximum supported size of physical memory
	  in bits. Supported is any size between 2^42 (4TB) and 2^53 (8PB).
	  Increasing the number of bits also increases the kernel image size.
	  By default 46 bits (64TB) are supported.

config PACK_STACK
	def_bool y
	prompt "Pack kernel stack"
	help
	  This option enables the compiler option -mkernel-backchain if it
	  is available. If the option is available the compiler supports
	  the new stack layout which dramatically reduces the minimum stack
	  frame size. With an old compiler a non-leaf function needs a
	  minimum of 96 bytes on 31 bit and 160 bytes on 64 bit. With
	  -mkernel-backchain the minimum size drops to 16 byte on 31 bit
	  and 24 byte on 64 bit.

	  Say Y if you are unsure.

config CHECK_STACK
	def_bool y
	depends on !VMAP_STACK
	prompt "Detect kernel stack overflow"
	help
	  This option enables the compiler option -mstack-guard and
	  -mstack-size if they are available. If the compiler supports them
	  it will emit additional code to each function prolog to trigger
	  an illegal operation if the kernel stack is about to overflow.

	  Say N if you are unsure.

config STACK_GUARD
	int "Size of the guard area (128-1024)"
	range 128 1024
	depends on CHECK_STACK
	default "256"
	help
	  This allows you to specify the size of the guard area at the lower
	  end of the kernel stack. If the kernel stack points into the guard
	  area on function entry an illegal operation is triggered. The size
	  needs to be a power of 2. Please keep in mind that the size of an
	  interrupt frame is 184 bytes for 31 bit and 328 bytes on 64 bit.
	  The minimum size for the stack guard should be 256 for 31 bit and
	  512 for 64 bit.

config WARN_DYNAMIC_STACK
	def_bool n
	prompt "Emit compiler warnings for function with dynamic stack usage"
	help
	  This option enables the compiler option -mwarn-dynamicstack. If the
	  compiler supports this options generates warnings for functions
	  that dynamically allocate stack space using alloca.

	  Say N if you are unsure.

endmenu

menu "I/O subsystem"

config QDIO
	def_tristate y
	prompt "QDIO support"
	help
	  This driver provides the Queued Direct I/O base support for
	  IBM System z.

	  To compile this driver as a module, choose M here: the
	  module will be called qdio.

	  If unsure, say Y.

if PCI

config PCI_NR_FUNCTIONS
	int "Maximum number of PCI functions (1-4096)"
	range 1 4096
	default "512"
	help
	  This allows you to specify the maximum number of PCI functions which
	  this kernel will support.

endif # PCI

config HAS_IOMEM
	def_bool PCI

config CHSC_SCH
	def_tristate m
	prompt "Support for CHSC subchannels"
	help
	  This driver allows usage of CHSC subchannels. A CHSC subchannel
	  is usually present on LPAR only.
	  The driver creates a device /dev/chsc, which may be used to
	  obtain I/O configuration information about the machine and
	  to issue asynchronous chsc commands (DANGEROUS).
	  You will usually only want to use this interface on a special
	  LPAR designated for system management.

	  To compile this driver as a module, choose M here: the
	  module will be called chsc_sch.

	  If unsure, say N.

config SCM_BUS
	def_bool y
	prompt "SCM bus driver"
	help
	  Bus driver for Storage Class Memory.

config EADM_SCH
	def_tristate m
	prompt "Support for EADM subchannels"
	depends on SCM_BUS
	help
	  This driver allows usage of EADM subchannels. EADM subchannels act
	  as a communication vehicle for SCM increments.

	  To compile this driver as a module, choose M here: the
	  module will be called eadm_sch.

config VFIO_CCW
	def_tristate n
	prompt "Support for VFIO-CCW subchannels"
	depends on S390_CCW_IOMMU && VFIO_MDEV
	help
	  This driver allows usage of I/O subchannels via VFIO-CCW.

	  To compile this driver as a module, choose M here: the
	  module will be called vfio_ccw.

config VFIO_AP
	def_tristate n
	prompt "VFIO support for AP devices"
	depends on S390_AP_IOMMU && VFIO_MDEV_DEVICE && KVM
	depends on ZCRYPT
	help
		This driver grants access to Adjunct Processor (AP) devices
		via the VFIO mediated device interface.

		To compile this driver as a module, choose M here: the module
		will be called vfio_ap.

endmenu

menu "Dump support"

config CRASH_DUMP
	bool "kernel crash dumps"
	select KEXEC
	help
	  Generate crash dump after being started by kexec.
	  Crash dump kernels are loaded in the main kernel with kexec-tools
	  into a specially reserved region and then later executed after
	  a crash by kdump/kexec.
	  Refer to <file:Documentation/s390/zfcpdump.rst> for more details on this.
	  This option also enables s390 zfcpdump.
	  See also <file:Documentation/s390/zfcpdump.rst>

endmenu

config CCW
	def_bool y

config HAVE_PNETID
	tristate
	default (SMC || CCWGROUP)

menu "Virtualization"

config PROTECTED_VIRTUALIZATION_GUEST
	def_bool n
	prompt "Protected virtualization guest support"
	select ARCH_HAS_RESTRICTED_VIRTIO_MEMORY_ACCESS
	help
	  Select this option, if you want to be able to run this
	  kernel as a protected virtualization KVM guest.
	  Protected virtualization capable machines have a mini hypervisor
	  located at machine level (an ultravisor). With help of the
	  Ultravisor, KVM will be able to run "protected" VMs, special
	  VMs whose memory and management data are unavailable to KVM.

config PFAULT
	def_bool y
	prompt "Pseudo page fault support"
	help
	  Select this option, if you want to use PFAULT pseudo page fault
	  handling under VM. If running native or in LPAR, this option
	  has no effect. If your VM does not support PFAULT, PAGEEX
	  pseudo page fault handling will be used.
	  Note that VM 4.2 supports PFAULT but has a bug in its
	  implementation that causes some problems.
	  Everybody who wants to run Linux under VM != VM4.2 should select
	  this option.

config CMM
	def_tristate n
	prompt "Cooperative memory management"
	help
	  Select this option, if you want to enable the kernel interface
	  to reduce the memory size of the system. This is accomplished
	  by allocating pages of memory and put them "on hold". This only
	  makes sense for a system running under VM where the unused pages
	  will be reused by VM for other guest systems. The interface
	  allows an external monitor to balance memory of many systems.
	  Everybody who wants to run Linux under VM should select this
	  option.

config CMM_IUCV
	def_bool y
	prompt "IUCV special message interface to cooperative memory management"
	depends on CMM && (SMSGIUCV=y || CMM=SMSGIUCV)
	help
	  Select this option to enable the special message interface to
	  the cooperative memory management.

config APPLDATA_BASE
	def_bool n
	prompt "Linux - VM Monitor Stream, base infrastructure"
	depends on PROC_FS
	help
	  This provides a kernel interface for creating and updating z/VM APPLDATA
	  monitor records. The monitor records are updated at certain time
	  intervals, once the timer is started.
	  Writing 1 or 0 to /proc/appldata/timer starts(1) or stops(0) the timer,
	  i.e. enables or disables monitoring on the Linux side.
	  A custom interval value (in seconds) can be written to
	  /proc/appldata/interval.

	  Defaults are 60 seconds interval and timer off.
	  The /proc entries can also be read from, showing the current settings.

config APPLDATA_MEM
	def_tristate m
	prompt "Monitor memory management statistics"
	depends on APPLDATA_BASE && VM_EVENT_COUNTERS
	help
	  This provides memory management related data to the Linux - VM Monitor
	  Stream, like paging/swapping rate, memory utilisation, etc.
	  Writing 1 or 0 to /proc/appldata/memory creates(1) or removes(0) a z/VM
	  APPLDATA monitor record, i.e. enables or disables monitoring this record
	  on the z/VM side.

	  Default is disabled.
	  The /proc entry can also be read from, showing the current settings.

	  This can also be compiled as a module, which will be called
	  appldata_mem.o.

config APPLDATA_OS
	def_tristate m
	prompt "Monitor OS statistics"
	depends on APPLDATA_BASE
	help
	  This provides OS related data to the Linux - VM Monitor Stream, like
	  CPU utilisation, etc.
	  Writing 1 or 0 to /proc/appldata/os creates(1) or removes(0) a z/VM
	  APPLDATA monitor record, i.e. enables or disables monitoring this record
	  on the z/VM side.

	  Default is disabled.
	  This can also be compiled as a module, which will be called
	  appldata_os.o.

config APPLDATA_NET_SUM
	def_tristate m
	prompt "Monitor overall network statistics"
	depends on APPLDATA_BASE && NET
	help
	  This provides network related data to the Linux - VM Monitor Stream,
	  currently there is only a total sum of network I/O statistics, no
	  per-interface data.
	  Writing 1 or 0 to /proc/appldata/net_sum creates(1) or removes(0) a z/VM
	  APPLDATA monitor record, i.e. enables or disables monitoring this record
	  on the z/VM side.

	  Default is disabled.
	  This can also be compiled as a module, which will be called
	  appldata_net_sum.o.

config S390_HYPFS_FS
	def_bool y
	prompt "s390 hypervisor file system support"
	select SYS_HYPERVISOR
	help
	  This is a virtual file system intended to provide accounting
	  information in an s390 hypervisor environment.

source "arch/s390/kvm/Kconfig"

config S390_GUEST
	def_bool y
	prompt "s390 support for virtio devices"
	select TTY
	select VIRTUALIZATION
	select VIRTIO
	help
	  Enabling this option adds support for virtio based paravirtual device
	  drivers on s390.

	  Select this option if you want to run the kernel as a guest under
	  the KVM hypervisor.

endmenu

menu "Selftests"

config S390_UNWIND_SELFTEST
	def_tristate n
	prompt "Test unwind functions"
	help
	  This option enables s390 specific stack unwinder testing kernel
	  module. This option is not useful for distributions or general
	  kernels, but only for kernel developers working on architecture code.

	  Say N if you are unsure.

endmenu<|MERGE_RESOLUTION|>--- conflicted
+++ resolved
@@ -120,10 +120,7 @@
 	select CPU_NO_EFFICIENT_FFS if !HAVE_MARCH_Z9_109_FEATURES
 	select DMA_OPS if PCI
 	select DYNAMIC_FTRACE if FUNCTION_TRACER
-<<<<<<< HEAD
-=======
 	select GENERIC_ALLOCATOR
->>>>>>> 7505c06d
 	select GENERIC_CPU_AUTOPROBE
 	select GENERIC_CPU_VULNERABILITIES
 	select GENERIC_FIND_FIRST_BIT
